import base64, json, os, urllib2, urllib

try:
  from PIL import Image
  CAN_RESIZE = True
except Exception, e:
  CAN_RESIZE = False
  print ('It is recommended to install PIL/Pillow with the desired image format support so that '
         'image resizing to the correct dimesions will be handled for you. '
         'If using pip, try "pip install Pillow"')
from cStringIO import StringIO
from mime_util import post_images_multipart


class ApiError(Exception):
  """Api error."""
  def __init__(self, msg):
    self.msg = msg
  def __str__(self):
    return repr(self.msg)

SUPPORTED_OPS = ['tag','embed']

IM_QUALITY = 95
API_VERSION = 'v1'


class ClarifaiApi(object):
  """
  The constructor for API access. You must sign up at developer.clarifai.com first and create an
  application in order to generate your credentials for API access.

  Args:
    app_id: the client_id for an application you've created in your Clarifai account.
    app_secret: the client_secret for the same application.
    base_url: Base URL of the API endpoints.
    model: Name of the recognition model to query. Use the default if None.
  """
  def __init__(self, app_id=None, app_secret=None, base_url='https://api.clarifai.com',
               model="default"):
    if app_id is None:
      self.CLIENT_ID = os.environ.get('CLARIFAI_APP_ID', None)
    else:
      self.CLIENT_ID = app_id
    if app_secret is None:
      self.CLIENT_SECRET = os.environ.get('CLARIFAI_APP_SECRET', None)
    else:
      self.CLIENT_SECRET = app_secret

    self._base_url = base_url
<<<<<<< HEAD
    self.set_model(model)
=======
    self._model = self._sanitize_param(model)
>>>>>>> 383d6aaa
    self._urls = {
      'tag': os.path.join(self._base_url, '%s/tag/' % API_VERSION),
      'embed': os.path.join(self._base_url, '%s/embed/' % API_VERSION),
      'multiop': os.path.join(self._base_url, '%s/multiop/' % API_VERSION),
      'token': os.path.join(self._base_url, '%s/token/' % API_VERSION),
      'info': os.path.join(self._base_url, '%s/info/' % API_VERSION),
      }
    self.access_token = None
    self.api_info = None

  def set_model(self, model):
    self._model = str(model)

  def get_access_token(self, renew=False):
    """ Get an access token using your app_id and app_secret.

    You shouldn't need to call this method yourself. If there is no access token yet, this method
    will be called when a request is made. If a token expires, this method will also automatically
    be called to renew the token.

    Args:
      renew: if True, then force the client to get a new token (even if not expired). By default if
      there is already an access token in the client then this method is a no-op.
    """
    if self.access_token is None or renew:
      headers = {}  # don't use json here, juse urlencode.
      url = self._url_for_op('token')
      data = urllib.urlencode({'grant_type': 'client_credentials',
                               'client_id':self.CLIENT_ID,
                               'client_secret':self.CLIENT_SECRET})
      req = urllib2.Request(url, data, headers)
      try:
        response = urllib2.urlopen(req).read()
        response = json.loads(response)
      except urllib2.HTTPError as e:
        raise ApiError(e.reason)
      except Exception, e:
        raise ApiError(e)
      self.access_token = response['access_token']
    return self.access_token

  def get_info(self):
    """ Get various information about the current state of the API.

    This provides general information such as the API version number, but also use specific
    information such as the limitations on your account. Some of this information is needed to
    ensure that your API calls will go through within your limits.
    """
    url = self._url_for_op('info')
    data= None # This will be a GET request since data is None
    response = self._get_raw_response(self._get_json_headers,
                                      self._get_json_response, url, data)
    response = json.loads(response)
    self.api_info = response['results']
    return self.api_info

  def _url_for_op(self, ops):
    if not isinstance(ops, list):
      ops = [ops]
    if len(ops) > 1:
      return self._urls.get('multiop')
    else:
      return self._urls.get(ops[0])

  def tag_images(self, image_files):
    """ Autotag a single image from an open file object or multiples images from a list of open file
    objects.

    The only method used on the file object is read() to get the bytes of the compressed
    image representation. Ensure that all file objects are pointing to the  beginning of a valid
    image.

    Args:
      image_files: a single (file, name) tuple or a list of (file, name) tuples, where file is an
      open file-like object containing the encoded image bytes.

    Returns:
      results: an API reponse including the generated tags. See the docs at
      https://developer.clarifai.com/docs/ for more detais.

    Example:
      from py.client import ClarifaiApi
      clarifai_api = ClarifaiApi()
      clarifai_api.tag_images([open('/path/to/local/image.jpeg'),
                               open('/path/to/local/image2.jpeg')])
    """
    return self._multi_image_op(image_files, ['tag'])

  def embed_images(self, image_files):
    """ Embed a single image from an open file object or multiples images from a list of open file
    objects.

    The only method used on the file object is read() to get the bytes of the compressed
    image representation.

    Args:
      image_files: a single (file, name) tuple or a list of (file, name) tuples, where file is an
      open file-like object containing the encoded image bytes.

    Returns:
      results: an API reponse including the generated embeddings. See the docs at
      https://developer.clarifai.com/docs/ for more detais.

    Example:
      from py.client import ClarifaiApi
      clarifai_api = ClarifaiApi()
      clarifai_api.tag_images([open('/path/to/local/image.jpeg'),
                               open('/path/to/local/image2.jpeg')])
    """
    return self._multi_image_op(image_files, ['embed'])

  def tag_and_embed_images(self, image_files):
    """ Tag AND embed images in one request. Note: each operation is treated separate for billing
    purposes.

     Returns:
      results: an API reponse including the generated tags and embeddings. See the docs at
      https://developer.clarifai.com/docs/ for more detais.

    Args:
      image_files: a single (file, name) tuple or a list of (file, name) tuples, where file is an
      open file-like object containing the encoded image bytes.

    Example:
      from py.client import ClarifaiApi
      clarifai_api = ClarifaiApi()
      clarifai_api.tag_and_embed_images([open('/path/to/local/image.jpeg'),
                                         open('/path/to/local/image2.jpeg')])
    """
    return self._multi_image_op(image_files, ['tag','embed'])

  def tag_image_urls(self, image_urls):
    """ Tag an image from a url or images from a list of urls.

    Args:
      image_urls: a single url for the input image to be processed or a list of urls for a set of
      images to be processed. Note: all urls must be publically accessible.

    Returns:
      results: an API reponse including the generated tags. See the docs at
      https://developer.clarifai.com/docs/ for more detais.

    Example:
      from py.client import ClarifaiApi
      clarifai_api = ClarifaiApi()
      clarifai_api.tag_image_urls(['http://www.clarifai.com/img/metro-north.jpg',
                                  'http://www.clarifai.com/img/metro-north.jpg'])

    """
    return self._multi_imageurl_op(image_urls, ['tag'])

  def embed_image_urls(self, image_urls):
    """ Embed an image from a url or images from a list of urls.

    Args:
      image_urls: a single url for the input image to be processed or a list of urls for a set of
      images to be processed. Note: all urls must be publically accessible.

    Returns:
      results: an API reponse including the generated embeddings. See the docs at
      https://developer.clarifai.com/docs/ for more detais.

    Example:
      from py.client import ClarifaiApi
      clarifai_api = ClarifaiApi()
      clarifai_api.embed_image_url(['http://www.clarifai.com/img/metro-north.jpg',
                                  'http://www.clarifai.com/img/metro-north.jpg'])

    """
    return self._multi_imageurl_op(image_urls, ['embed'])

  def tag_and_embed_image_urls(self, image_urls):
    """ Tag AND Embed an image from a url or images from a list of urls.

    Args:
      image_urls: a single url for the input image to be processed or a list of urls for a set of
      images to be processed. Note: all urls must be publically accessible.

    Returns:
      results: an API reponse including the generated tags and embeddings. See the docs at
      https://developer.clarifai.com/docs/ for more detais.

    Example:
      from py.client import ClarifaiApi
      clarifai_api = ClarifaiApi()
      clarifai_api.tag_and_embed_image_url(['http://www.clarifai.com/img/metro-north.jpg',
                                            'http://www.clarifai.com/img/metro-north.jpg'])
    """
    return self._multi_imageurl_op(image_urls, ['tag','embed'])

  def _resize_image_tuple(self, image_tup):
    """ Resize the (image, name) so that it falls between MIN_SIZE and MAX_SIZE as the minimum
    dimension.
    """
    if self.api_info is None:
      self.get_info()  # sets the image size and other such info from server.
    try:
      MIN_SIZE = self.api_info['min_image_size']
      MAX_SIZE = self.api_info['max_image_size']
      img = Image.open(image_tup[0])
      min_dimension = min(img.size)
      max_dimension = max(img.size)
      min_ratio = float(MIN_SIZE) / min_dimension
      max_ratio = float(MAX_SIZE) / max_dimension
      def get_newsize(img, ratio, SIZE):
        if img.size[0] == min_dimension:
          newsize = (SIZE, int(round(ratio * img.size[1])))
        else:
          newsize = (int(round(ratio * img.size[0])), SIZE)
        return newsize
      im_changed = False
      # Only resample if min size is > 512 or < 256
      if max_ratio < 1.0:  # downsample to MAX_SIZE
        newsize = get_newsize(img, max_ratio, MAX_SIZE)
        img = img.resize(newsize, Image.BILINEAR)
        im_changed = True
      elif min_ratio > 1.0:  # upsample to MIN_SIZE
        newsize = get_newsize(img, min_ratio, MIN_SIZE)
        img = img.resize(newsize, Image.BICUBIC)
        im_changed = True
      else:  # no changes needed so rewind file-object.
        image_tup[0].seek(0)
      # Finally make sure we have RGB images.
      if img.mode != "RGB":
        img = img.convert("RGB")
        im_changed = True
      if im_changed:
        io = StringIO()
        img.save(io, 'jpeg', quality=IM_QUALITY)
        io.seek(0)  # rewind file-object to read() below is good to go.
        image_tup = (io, image_tup[1])
    except IOError, e:
      print "Could not open image file: %s, still sending to server." % image_tup[1]
    return image_tup

  def _process_image_files(self, input_files):
    """ Ensure consistent format for image files from local storage.
    """
    # Handle single file-object as arg.
    if not isinstance(input_files, list):
      input_files = [input_files]
    self._check_batch_size(input_files)
    # Handle unnames images as lists of file objects. Named by index in list.
    image_files = []
    for i, tup in enumerate(input_files):
      if not isinstance(tup, tuple):
        image_files.append((tup, str(i)))
        assert hasattr(image_files[i][0], 'read'), (
            'image_files[%d] has wrong type: %s. Must be file-object with read method.') % (
                i, type(image_files[i][0]))
      else:  # already tuples passed in.
        image_files.append(tup)
    # Resize any images such that the min dimension is in range.
    if CAN_RESIZE:
      for i, image_tup in enumerate(image_files):
        image_files[i] = self._resize_image_tuple(image_tup)
    # Return a list of (bytes, name) tuples of the encoded image bytes.
    image_data = []
    for image_file in image_files:
      image_data.append((bytes(image_file[0].read()), image_file[1]))
    return image_data

  def _check_batch_size(self, data_list):
    """ Ensure the maximum batch size is obeyed on the client side. """
    if self.api_info is None:
      self.get_info()  # sets the image size and other such info from server.
    MAX_BATCH_SIZE = self.api_info['max_batch_size']
    if len(data_list) > MAX_BATCH_SIZE:
      raise ApiError(("Number of images provided in bach %d is greater than maximum allowed per "
                      "request %d") % (len(data_list), MAX_BATCH_SIZE))

  def _multi_image_op(self, image_files, ops, model=None):
    """ Supports both list of tuples (image_file, name) or a list of image_files where a name will
    be created as the index into the list. """
    if len(set(ops).intersection(SUPPORTED_OPS)) != len(ops):
      raise Exception('Unsupported op: %s, ops available: %s' % (str(ops), str(SUPPORTED_OPS)))
    image_data = self._process_image_files(image_files)
    data = {'op': ','.join(ops)}
    if model:
      data['model'] = self._sanitize_param(model)
    elif self._model:
      data['model'] = self._model
    url = self._url_for_op(ops)
    raw_response = self._get_raw_response(self._get_multipart_headers,
                                          post_images_multipart, image_data, data, url)
    return self._parse_response(raw_response, ops)

  def _sanitize_param(self, param):
    """Convert parameters into a form ready for the wire."""
    if param:
      # Can't send unicode.
      param = str(param)
    return param

  def _multi_imageurl_op(self, image_urls, ops, model=None):
    """ If sending image_url or image_file strings, then we can send as json directly instead of the
    multipart form. """
    if len(set(ops).intersection(SUPPORTED_OPS)) != len(ops):
      raise Exception('Unsupported op: %s, ops available: %s' % (str(ops), str(SUPPORTED_OPS)))
    if not isinstance(image_urls, list):
      image_urls = [image_urls]
    self._check_batch_size(image_urls)
    if not isinstance(image_urls[0], basestring):
      raise Exception("image_urls must be strings")
    data =  {'op': ','.join(ops),
             'url': image_urls}
    if model:
      data['model'] = self._sanitize_param(model)
    elif self._model:
      data['model'] = self._model
    url = self._url_for_op(ops)
    raw_response = self._get_raw_response(self._get_json_headers,
                                          self._get_json_response, url, data)
    return self._parse_response(raw_response, ops)

  def _parse_response(self, response, all_ops):
    """ Get the raw response form the API and convert into nice Python objects. """
    try:
      parsed_response = json.loads(response)
    except Exception, e:
      raise ApiError(e)
    if 'error' in parsed_response:  # needed anymore?
      raise ApiError(parsed_response['error'])
    # Return the true API return value.
    return parsed_response

  def _get_authorization_headers(self):
    access_token = self.get_access_token()
    return {'Authorization': 'Bearer %s' % access_token}

  def _get_multipart_headers(self):
    return self._get_authorization_headers()

  def _get_json_headers(self):
    headers = self._get_authorization_headers()
    headers['Content-Type'] = 'application/json'
    return headers

  def _get_raw_response(self, header_func, request_func, *args):
    """ Get a raw_response from the API, retrying on TOKEN_EXPIRED errors.

    Args:
      header_func: function to generate dict of HTTP headers for this request, passed as kwarg to
                   request_func.
      request_func: function to make the request, using the remaining args.
      args: passed to request_func.
    """
    headers = header_func()
    attempts = 3
    while attempts > 0:
      attempts -= 1
      try:
        # Try the request.
        raw_response = request_func(*args, headers=headers)
        return raw_response
      except urllib2.HTTPError as e:
        response = e.read()  # get error response
        try:
          response = json.loads(response)
          if response['status_code'] == 'TOKEN_EXPIRED':
            print 'Getting new access token.'
            self.get_access_token(renew=True)
            headers = header_func()
          else:
            raise ApiError(response)  # raise original error
        except ValueError as e2:
          raise ApiError(response) # raise original error.
        except Exception as e2:
          raise ApiError(response) # raise original error.

  def _get_json_response(self, url, data, headers):
    """ Get the response for sending json dumped data. """
    if data:
      data = json.dumps(data)
    req = urllib2.Request(url, data, headers)
    response = urllib2.urlopen(req)
    raw_response = response.read()
    return raw_response

  def tag_image_base64(self, image_file):
    """ NOTE: If possible, you should use avoid this method and use tag_images, which is more
    efficient and supports single or multiple images.  This version base64-encodes the images.

    Autotag an image.

    Args:
      image_file: an open file-like object containing the encoded image bytes. The read
      method is called on this object to get the encoded bytes so it can be a file handle or
      StringIO buffer.

    Returns:
      results: A list of (tag, probability) tuples.

    Example:
      clarifai_api = ClarifaiApi()
      clarifai_api.tag_image(open('/path/to/local/image.jpeg'))
    """
    data = {'encoded_image': base64.encodestring(image_file.read())}
    return self._base64_encoded_image_op(data, 'tag')

  def _base64_encoded_image_op(self, data, op):
    """NOTE: _multi_image_op is more efficient, it avoids the overhead of base64 encoding."""
    if op not in SUPPORTED_OPS:
      raise Exception('Unsupported op: %s, ops available: %s' % (op, str(SUPPORTED_OPS)))
    data['op'] =  op
    access_token = self.get_access_token()
    url = self._url_for_op(data['op'])
    headers = self._get_json_headers()
    response = self._get_json_response(url, data, headers)
    return self._parse_response(response, op)<|MERGE_RESOLUTION|>--- conflicted
+++ resolved
@@ -48,11 +48,7 @@
       self.CLIENT_SECRET = app_secret
 
     self._base_url = base_url
-<<<<<<< HEAD
     self.set_model(model)
-=======
-    self._model = self._sanitize_param(model)
->>>>>>> 383d6aaa
     self._urls = {
       'tag': os.path.join(self._base_url, '%s/tag/' % API_VERSION),
       'embed': os.path.join(self._base_url, '%s/embed/' % API_VERSION),
@@ -64,7 +60,7 @@
     self.api_info = None
 
   def set_model(self, model):
-    self._model = str(model)
+    self._model = self._sanitize_param(model)
 
   def get_access_token(self, renew=False):
     """ Get an access token using your app_id and app_secret.
