import base64
import json
import urllib2

from PIL import Image
from cStringIO import StringIO
from mime_util import post_images_multipart

class ApiError(Exception):
  """Api error."""
  pass

SUPPORTED_OPS = ['classify','embed','classify,embed']

MIN_SIZE = 256
MAX_SIZE = 512
IM_QUALITY = 95

class ClarifaiApi(object):
  def __init__(self, base_url='http://clarifai.com'):
    self._base_url = base_url
    self._urls = {
      'classify': '%s/%s' % (self._base_url, 'api/call/'),
      'embed': '%s/%s' % (self._base_url, 'api/call/'),
      'classify,embed': '%s/%s' % (self._base_url, 'api/call/'),
      'upload': '%s/%s' % (self._base_url, 'api/upload/')
      }

  def _url_for_op(self, op):
    return self._urls.get(op)

  def tag_image(self, image_files):
    """ Autotag a single image from an open file object or multiples images from a list of open file
    objects.

    The only method used on the file object is read() to get the bytes of the compressed
    image representation.


    Args:
      image_files: a single (file, name) tuple or a list of (file, name) tuples, where file is an
      open file-like object containing the encoded image bytes.

    Returns:
      results: a tuple of (tag, probability) if a single image is processed or a list of (tag,
      probability) tuples if multiple images are processed.

    Example:
      clarifai_api = ClarifaiApi()
      clarifai_api.tag_images([open('/path/to/local/image.jpeg'),
                               open('/path/to/local/image2.jpeg')])
    """
    return self._multi_image_op(image_files, 'classify')

  def embed_image(self, image_files):
    """ Embed a single image from an open file object or multiples images from a list of open file
    objects.

    The only method used on the file object is read() to get the bytes of the compressed
    image representation.

    Args:
      image_files: a single (file, name) tuple or a list of (file, name) tuples, where file is an
      open file-like object containing the encoded image bytes.

    Returns:
      results: a tuple of (tag, probability) if a single image is processed or a list of (tag,
      probability) tuples if multiple images are processed.

    Example:
      clarifai_api = ClarifaiApi()
      clarifai_api.tag_images([open('/path/to/local/image.jpeg'),
                               open('/path/to/local/image2.jpeg')])
    """
    return self._multi_image_op(image_files, 'embed')

  def tag_and_embed_image(self, image_files):
    return self._multi_image_op(image_files, 'classify,embed')

  def tag_image_url(self, image_urls):
    """ Tag an image from a url or images from a list of urls.
      image_urls: a single url for the input image to be processed or a list of urls for a set of
      images to be processed.

    Returns:
      results: a (tag, probability) tuple if a single image was used, or a list of (tag,
      probability) tuples when multiple images are input.

    """
    return self._multi_imageurl_op(image_urls, 'classify')

  def embed_image_url(self, image_urls):
    """ Embed an image from a url or images from a list of urls.

    Args:
      image_urls: a single url for the input image to be processed or a list of urls for a set of
    images to be processed.

    Returns:

    """
    return self._multi_imageurl_op(image_urls, 'embed')

  def tag_and_embed_image_url(self, image_urls):
    """ Take in a list of image urls, downloading them on the server side and returning both
    classifications and embeddings.

    Args:
      image_urls: a single url for the input image to be processed or a list of urls for a set of
    images to be processed.

    Returns:

    """
    return self._multi_imageurl_op(image_urls, 'classify,embed')

  def _process_image_files(self, image_files):
    # Handle single file-object as arg.
    if not isinstance(image_files, list):
      image_files = [image_files]
    # Handle unnames images as lists of file objects. Named by index in list.
    for i, tup in enumerate(image_files):
      if not isinstance(tup, tuple):
        image_files[i] = (tup, str(i))
<<<<<<< HEAD
    # # Resize any images such that the
    # for i, image_tup in enumerate(image_files):
    #   try:
    #     img = Image.open(image_tup[0])
    #     ms = min(img.size)
    #     min_ratio = float(MIN_SIZE) / ms
    #     max_ratio = float(MAX_SIZE) / ms
    #     # If a larger image and we leave it alone, then set the ratio to 1.0
    #     def get_newsize(img, ratio, SIZE):
    #       if img.size[0] == ms:
    #         newsize = (SIZE, int(round(ratio * img.size[1])))
    #       else:
    #         newsize = (int(round(ratio * img.size[0])), SIZE)
    #       return newsize
    #     im_changed = False
    #     # Only resample if min size is > 512 or < 256
    #     if max_ratio < 1.0:  # downsample to MAX_SIZE
    #       newsize = get_newsize(img, max_ratio, MAX_SIZE)
    #       img = img.resize(newsize, Image.BILINEAR)
    #       im_changed = True
    #     elif min_ratio > 1.0:  # upsample to MIN_SIZE
    #       newsize = get_newsize(img, min_ratio, MIN_SIZE)
    #       img = img.resize(newsize, Image.BICUBIC)
    #       im_changed = True
    #     # Finally make sure we have RGB images.
    #     if img.mode != "RGB": img = img.convert("RGB")
    #     if im_changed:
    #       io = StringIO()
    #       img.save(io, 'jpeg', quality=90)
    #       io.seek(0)
    #       image_files[i] = (io, image_tup[1])
    #   except IOError, e:
    #     print "Could not open image file: %s, still sending to server." % image_tup[1]
=======
    # Resize any images such that the
    for i, image_tup in enumerate(image_files):
      try:
        img = Image.open(image_tup[0])
        ms = min(img.size)
        min_ratio = float(MIN_SIZE) / ms
        max_ratio = float(MAX_SIZE) / ms
        def get_newsize(img, ratio, SIZE):
          if img.size[0] == ms:
            newsize = (SIZE, int(round(ratio * img.size[1])))
          else:
            newsize = (int(round(ratio * img.size[0])), SIZE)
          return newsize
        im_changed = False
        # Only resample if min size is > 512 or < 256
        if max_ratio < 1.0:  # downsample to MAX_SIZE
          newsize = get_newsize(img, max_ratio, MAX_SIZE)
          img = img.resize(newsize, Image.BILINEAR)
          im_changed = True
        elif min_ratio > 1.0:  # upsample to MIN_SIZE
          newsize = get_newsize(img, min_ratio, MIN_SIZE)
          img = img.resize(newsize, Image.BICUBIC)
          im_changed = True
        else:  # no changes needed so rewind file-object.
          image_tup[0].seek(0)
        # Finally make sure we have RGB images.
        if img.mode != "RGB":
          img = img.convert("RGB")
          im_changed = True
        if im_changed:
          io = StringIO()
          img.save(io, 'jpeg', quality=IM_QUALITY)
          io.seek(0)  # rewind file-object to read() below is good to go. 
          image_files[i] = (io, image_tup[1])
      except IOError, e:
        print "Could not open image file: %s, still sending to server." % image_tup[1]
>>>>>>> 6a245c81
    # Return a list of (bytes, name) tuples of the encoded image bytes.
    image_data = []
    for image_file in image_files:
      image_data.append((bytes(image_file[0].read()), image_file[1]))
    return image_data

  def _multi_image_op(self, image_files, op):
    ''' Supports both list of tuples (image_file, name) or a list of image_files where a name will
    be created as the index into the list. '''
    if op not in SUPPORTED_OPS:
      raise Exception('Unsupported op: %s, ops available: %s' % (op, str(SUPPORTED_OPS)))
    image_data = self._process_image_files(image_files)
    data = {'op': op}
    url = self._url_for_op(op)
    response = post_images_multipart(image_data, data, url)
    return self._parse_response(response, op)

  def _multi_imageurl_op(self, image_urls, op):
    ''' If sending image_url or image_file strings, then we can send as json directly instead of the
    multipart form. '''
    if op not in SUPPORTED_OPS:
      raise Exception('Unsupported op: %s, ops available: %s' % (op, str(SUPPORTED_OPS)))
    if not isinstance(image_urls, list):
      image_urls = [image_urls]
    data =  {'op':op,
             'image_url': ','.join(image_urls)}
    headers = self._get_headers()
    url = self._url_for_op(data['op'])
    response = self._get_response(url, data, headers)
    return self._parse_response(response, op)

  def _parse_response(self, response, all_ops):
    try:
      response = json.loads(response)
    except ValueError as e:
      raise ApiError(e)
    if 'error' in response:
      raise ApiError(response['error'])
    results = {}
    for op in all_ops.split(','):
      op_results = []
      if op == 'classify':
        num_imgs = len(response[op]['predictions']['classes'])
        for i in range(num_imgs):
          op_results.append(
              zip(response[op]['predictions']['classes'][i],
                  response[op]['predictions']['probs'][i]))
      elif op == 'extract':
        op_results = response[op]['features']
      elif op == 'embed':
        op_results = response[op]['embeddings']
      # If single image, we just return the results, no list.
      if len(op_results) == 1: # single image query
        results[op] = op_results[0]  # return directly
      else:
        results[op] = op_results  # return as list.
    # If single op, we just return the results, no dict.
    if len(results) == 1:  
      return results.values()[0]
    return results

  def _get_headers(self):
    headers = {"content-type": "application/json"}
    return headers

  def _get_response(self, url, data, headers):
    data = json.dumps(data)
    req = urllib2.Request(url, data, headers)
    try:
      response = urllib2.urlopen(req)
      raw_response = response.read()
    except urllib2.HTTPError as e:
      raise ApiError(e)
    return raw_response


  def old_tag_image(self, image_files):
    """ DEPRECATED: use tag_images which is more efficient and support single or multiple images.

    Autotag an image.

    Args:
      image_file: an open file-like object containing the encodeed image bytes. The read
      method is called on this object to get the encoded bytes so it can be a file handle or
      StringIO buffer.

    Returns:
      results: A list of (tag, probability) tuples.

    Example:
      clarifai_api = ClarifaiApi()
      clarifai_api.tag_image(open('/path/to/local/image.jpeg'))
    """
    data = {'encoded_image': base64.encodestring(image_files[0].read())}
    return self._single_image_op(data, 'classify')


  def _single_image_op(self, data, op):
    """ DEPRECATED: use _multi_image_op which is more efficient.
    """
    if op not in SUPPORTED_OPS:
      raise Exception('Unsupported op: %s, ops available: %s' % (op, str(SUPPORTED_OPS)))
    data['op'] =  op
    headers = self._get_headers()
    url = self._url_for_op(data['op'])
    response = self._get_response(url, data, headers)
    return dict([(k, v[0]) for k, v in self._parse_response(response, op).items()])<|MERGE_RESOLUTION|>--- conflicted
+++ resolved
@@ -23,7 +23,6 @@
       'classify': '%s/%s' % (self._base_url, 'api/call/'),
       'embed': '%s/%s' % (self._base_url, 'api/call/'),
       'classify,embed': '%s/%s' % (self._base_url, 'api/call/'),
-      'upload': '%s/%s' % (self._base_url, 'api/upload/')
       }
 
   def _url_for_op(self, op):
@@ -113,6 +112,46 @@
 
     """
     return self._multi_imageurl_op(image_urls, 'classify,embed')
+
+  def _resize_image_tuple(self, image_tup):
+    """ Resize the (image, name) so that it falls between MIN_SIZE and MAX_SIZE as the minimum
+    dimension.
+    """
+    try:
+      img = Image.open(image_tup[0])
+      ms = min(img.size)
+      min_ratio = float(MIN_SIZE) / ms
+      max_ratio = float(MAX_SIZE) / ms
+      def get_newsize(img, ratio, SIZE):
+        if img.size[0] == ms:
+          newsize = (SIZE, int(round(ratio * img.size[1])))
+        else:
+          newsize = (int(round(ratio * img.size[0])), SIZE)
+        return newsize
+      im_changed = False
+      # Only resample if min size is > 512 or < 256
+      if max_ratio < 1.0:  # downsample to MAX_SIZE
+        newsize = get_newsize(img, max_ratio, MAX_SIZE)
+        img = img.resize(newsize, Image.BILINEAR)
+        im_changed = True
+      elif min_ratio > 1.0:  # upsample to MIN_SIZE
+        newsize = get_newsize(img, min_ratio, MIN_SIZE)
+        img = img.resize(newsize, Image.BICUBIC)
+        im_changed = True
+      else:  # no changes needed so rewind file-object.
+        image_tup[0].seek(0)
+      # Finally make sure we have RGB images.
+      if img.mode != "RGB":
+        img = img.convert("RGB")
+        im_changed = True
+      if im_changed:
+        io = StringIO()
+        img.save(io, 'jpeg', quality=IM_QUALITY)
+        io.seek(0)  # rewind file-object to read() below is good to go.
+        image_tup = (io, image_tup[1])
+    except IOError, e:
+      print "Could not open image file: %s, still sending to server." % image_tup[1]
+    return image_tup
 
   def _process_image_files(self, image_files):
     # Handle single file-object as arg.
@@ -122,78 +161,9 @@
     for i, tup in enumerate(image_files):
       if not isinstance(tup, tuple):
         image_files[i] = (tup, str(i))
-<<<<<<< HEAD
-    # # Resize any images such that the
-    # for i, image_tup in enumerate(image_files):
-    #   try:
-    #     img = Image.open(image_tup[0])
-    #     ms = min(img.size)
-    #     min_ratio = float(MIN_SIZE) / ms
-    #     max_ratio = float(MAX_SIZE) / ms
-    #     # If a larger image and we leave it alone, then set the ratio to 1.0
-    #     def get_newsize(img, ratio, SIZE):
-    #       if img.size[0] == ms:
-    #         newsize = (SIZE, int(round(ratio * img.size[1])))
-    #       else:
-    #         newsize = (int(round(ratio * img.size[0])), SIZE)
-    #       return newsize
-    #     im_changed = False
-    #     # Only resample if min size is > 512 or < 256
-    #     if max_ratio < 1.0:  # downsample to MAX_SIZE
-    #       newsize = get_newsize(img, max_ratio, MAX_SIZE)
-    #       img = img.resize(newsize, Image.BILINEAR)
-    #       im_changed = True
-    #     elif min_ratio > 1.0:  # upsample to MIN_SIZE
-    #       newsize = get_newsize(img, min_ratio, MIN_SIZE)
-    #       img = img.resize(newsize, Image.BICUBIC)
-    #       im_changed = True
-    #     # Finally make sure we have RGB images.
-    #     if img.mode != "RGB": img = img.convert("RGB")
-    #     if im_changed:
-    #       io = StringIO()
-    #       img.save(io, 'jpeg', quality=90)
-    #       io.seek(0)
-    #       image_files[i] = (io, image_tup[1])
-    #   except IOError, e:
-    #     print "Could not open image file: %s, still sending to server." % image_tup[1]
-=======
     # Resize any images such that the
     for i, image_tup in enumerate(image_files):
-      try:
-        img = Image.open(image_tup[0])
-        ms = min(img.size)
-        min_ratio = float(MIN_SIZE) / ms
-        max_ratio = float(MAX_SIZE) / ms
-        def get_newsize(img, ratio, SIZE):
-          if img.size[0] == ms:
-            newsize = (SIZE, int(round(ratio * img.size[1])))
-          else:
-            newsize = (int(round(ratio * img.size[0])), SIZE)
-          return newsize
-        im_changed = False
-        # Only resample if min size is > 512 or < 256
-        if max_ratio < 1.0:  # downsample to MAX_SIZE
-          newsize = get_newsize(img, max_ratio, MAX_SIZE)
-          img = img.resize(newsize, Image.BILINEAR)
-          im_changed = True
-        elif min_ratio > 1.0:  # upsample to MIN_SIZE
-          newsize = get_newsize(img, min_ratio, MIN_SIZE)
-          img = img.resize(newsize, Image.BICUBIC)
-          im_changed = True
-        else:  # no changes needed so rewind file-object.
-          image_tup[0].seek(0)
-        # Finally make sure we have RGB images.
-        if img.mode != "RGB":
-          img = img.convert("RGB")
-          im_changed = True
-        if im_changed:
-          io = StringIO()
-          img.save(io, 'jpeg', quality=IM_QUALITY)
-          io.seek(0)  # rewind file-object to read() below is good to go. 
-          image_files[i] = (io, image_tup[1])
-      except IOError, e:
-        print "Could not open image file: %s, still sending to server." % image_tup[1]
->>>>>>> 6a245c81
+      image_files[i] = self._resize_image_tuple(image_tup)
     # Return a list of (bytes, name) tuples of the encoded image bytes.
     image_data = []
     for image_file in image_files:
@@ -251,7 +221,7 @@
       else:
         results[op] = op_results  # return as list.
     # If single op, we just return the results, no dict.
-    if len(results) == 1:  
+    if len(results) == 1:
       return results.values()[0]
     return results
 
