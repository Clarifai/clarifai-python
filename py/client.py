--- conflicted
+++ resolved
@@ -24,13 +24,9 @@
   def tag_image(self, image_file):
     """Autotag an image.
 
-<<<<<<< HEAD
-    Args:
-      image_file: an open file-like object containing the encodeed image bytes. The read method is
-      called on this object to get the encoded bytes so it can be a file handle or StringIO buffer.
-=======
-    :param: image_file: an open file-like object containing the encoded image bytes.
->>>>>>> 859f1bc1
+    :param image_file: an open file-like object containing the encodeed image bytes. The read
+    method is called on this object to get the encoded bytes so it can be a file handle or
+    StringIO buffer.
 
     Returns:
       results: A list of (tag, probability) tuples.
@@ -45,7 +41,7 @@
   def batch_tag_images(self, images):
     """Autotag an image.
 
-    :param: images: list of (file, name) tuples, where file is an open file-like object
+    :param images: list of (file, name) tuples, where file is an open file-like object
        containing the encoded image bytes.
 
     Returns:
