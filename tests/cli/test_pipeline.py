import os
import tempfile
from unittest.mock import Mock, patch

import pytest
import yaml
from click.testing import CliRunner

from clarifai.cli.pipeline import init, run, upload
from clarifai.runners.pipelines.pipeline_builder import (
    PipelineBuilder,
    PipelineConfigValidator,
    upload_pipeline,
)


class TestPipelineConfigValidator:
    """Test cases for PipelineConfigValidator."""

    def test_validate_config_missing_pipeline_section(self):
        """Test validation with missing pipeline section."""
        config = {}

        with pytest.raises(ValueError, match="'pipeline' section not found"):
            PipelineConfigValidator.validate_config(config)

    def test_validate_config_missing_required_fields(self):
        """Test validation with missing required fields."""
        config = {"pipeline": {}}

        with pytest.raises(ValueError, match="'id' not found in pipeline section"):
            PipelineConfigValidator.validate_config(config)

    def test_validate_config_empty_required_fields(self):
        """Test validation with empty required fields."""
        config = {"pipeline": {"id": "", "user_id": "test-user", "app_id": "test-app"}}

        with pytest.raises(ValueError, match="'id' cannot be empty"):
            PipelineConfigValidator.validate_config(config)

    def test_validate_config_missing_orchestration_spec(self):
        """Test validation with missing orchestration spec."""
        config = {
            "pipeline": {"id": "test-pipeline", "user_id": "test-user", "app_id": "test-app"}
        }

        with pytest.raises(ValueError, match="'orchestration_spec' not found"):
            PipelineConfigValidator.validate_config(config)

    def test_validate_config_invalid_argo_yaml(self):
        """Test validation with invalid Argo YAML."""
        config = {
            "pipeline": {
                "id": "test-pipeline",
                "user_id": "test-user",
                "app_id": "test-app",
                "orchestration_spec": {"argo_orchestration_spec": "invalid: yaml: :"},
            }
        }

        with pytest.raises(ValueError, match="Invalid YAML in argo_orchestration_spec"):
            PipelineConfigValidator.validate_config(config)

    def test_validate_config_valid_config(self):
        """Test validation with valid config."""
        config = {
            "pipeline": {
                "id": "test-pipeline",
                "user_id": "test-user",
                "app_id": "test-app",
                "step_directories": ["stepA", "stepB"],
                "orchestration_spec": {
                    "argo_orchestration_spec": """
apiVersion: argoproj.io/v1alpha1
kind: Workflow
metadata:
  generateName: test-workflow
spec:
  entrypoint: sequence
  templates:
  - name: sequence
    steps:
    - - name: step1
        templateRef:
          name: users/test-user/apps/test-app/pipeline_steps/stepA
          template: users/test-user/apps/test-app/pipeline_steps/stepA
    - - name: step2
        templateRef:
          name: users/test-user/apps/test-app/pipeline_steps/stepB/versions/123
          template: users/test-user/apps/test-app/pipeline_steps/stepB/versions/123
                    """
                },
            }
        }

        # Should not raise any exception
        PipelineConfigValidator.validate_config(config)

    def test_validate_template_ref_invalid_name_template_mismatch(self):
        """Test template ref validation with name/template mismatch."""
        config = {
            "pipeline": {
                "id": "test-pipeline",
                "user_id": "test-user",
                "app_id": "test-app",
                "orchestration_spec": {
                    "argo_orchestration_spec": """
apiVersion: argoproj.io/v1alpha1
kind: Workflow
spec:
  templates:
  - name: sequence
    steps:
    - - name: step1
        templateRef:
          name: users/test-user/apps/test-app/pipeline_steps/stepA
          template: users/test-user/apps/test-app/pipeline_steps/stepB
                    """
                },
            }
        }

        with pytest.raises(ValueError, match="templateRef name .* must match template"):
            PipelineConfigValidator.validate_config(config)

    def test_validate_template_ref_invalid_pattern(self):
        """Test template ref validation with invalid pattern."""
        config = {
            "pipeline": {
                "id": "test-pipeline",
                "user_id": "test-user",
                "app_id": "test-app",
                "orchestration_spec": {
                    "argo_orchestration_spec": """
apiVersion: argoproj.io/v1alpha1
kind: Workflow
spec:
  templates:
  - name: sequence
    steps:
    - - name: step1
        templateRef:
          name: invalid-pattern
          template: invalid-pattern
                    """
                },
            }
        }

        with pytest.raises(ValueError, match="templateRef name .* must match either pattern"):
            PipelineConfigValidator.validate_config(config)

    def test_get_pipeline_steps_without_versions(self):
        """Test getting pipeline steps without versions."""
        config = {
            "pipeline": {
                "id": "test-pipeline",
                "user_id": "test-user",
                "app_id": "test-app",
                "orchestration_spec": {
                    "argo_orchestration_spec": """
apiVersion: argoproj.io/v1alpha1
kind: Workflow
spec:
  templates:
  - name: sequence
    steps:
    - - name: step1
        templateRef:
          name: users/test-user/apps/test-app/pipeline_steps/stepA
          template: users/test-user/apps/test-app/pipeline_steps/stepA
    - - name: step2
        templateRef:
          name: users/test-user/apps/test-app/pipeline_steps/stepB/versions/123
          template: users/test-user/apps/test-app/pipeline_steps/stepB/versions/123
                    """
                },
            }
        }

        steps = PipelineConfigValidator.get_pipeline_steps_without_versions(config)
        assert steps == ["stepA"]


class TestPipelineBuilder:
    """Test cases for PipelineBuilder."""

    @pytest.fixture
    def sample_config(self):
        """Sample valid configuration for testing."""
        return {
            "pipeline": {
                "id": "test-pipeline",
                "user_id": "test-user",
                "app_id": "test-app",
                "step_directories": ["stepA"],
                "orchestration_spec": {
                    "argo_orchestration_spec": """
apiVersion: argoproj.io/v1alpha1
kind: Workflow
metadata:
  generateName: test-workflow
spec:
  entrypoint: sequence
  templates:
  - name: sequence
    steps:
    - - name: step1
        templateRef:
          name: users/test-user/apps/test-app/pipeline_steps/stepA
          template: users/test-user/apps/test-app/pipeline_steps/stepA
                    """
                },
            }
        }

    @pytest.fixture
    def temp_config_file(self, sample_config):
        """Create a temporary config file for testing."""
        with tempfile.NamedTemporaryFile(mode='w', suffix='.yaml', delete=False) as f:
            yaml.dump(sample_config, f)
            temp_path = f.name

        yield temp_path

        # Cleanup
        if os.path.exists(temp_path):
            os.unlink(temp_path)

    def test_pipeline_builder_initialization(self, temp_config_file):
        """Test PipelineBuilder initialization."""
        builder = PipelineBuilder(temp_config_file)

        assert builder.pipeline_id == "test-pipeline"
        assert builder.user_id == "test-user"
        assert builder.app_id == "test-app"
        assert builder.config_path == os.path.abspath(temp_config_file)

    def test_pipeline_builder_invalid_config(self):
        """Test PipelineBuilder with invalid config."""
        with tempfile.NamedTemporaryFile(mode='w', suffix='.yaml', delete=False) as f:
            yaml.dump({"invalid": "config"}, f)
            temp_path = f.name

        try:
            with pytest.raises(ValueError, match="'pipeline' section not found"):
                PipelineBuilder(temp_path)
        finally:
            os.unlink(temp_path)

    @patch('clarifai.runners.pipelines.pipeline_builder.BaseClient')
    def test_client_property(self, mock_base_client, temp_config_file):
        """Test the client property creates a BaseClient."""
        mock_client_instance = Mock()
        mock_base_client.return_value = mock_client_instance

        builder = PipelineBuilder(temp_config_file)
        client = builder.client

        mock_base_client.assert_called_once_with(user_id="test-user", app_id="test-app")
        assert client == mock_client_instance

    def test_save_config(self, temp_config_file, sample_config):
        """Test saving configuration back to file."""
        builder = PipelineBuilder(temp_config_file)

        # Modify config
        builder.config["pipeline"]["id"] = "modified-pipeline"
        builder._save_config()

        # Read back and verify
        with open(temp_config_file, 'r') as f:
            saved_config = yaml.safe_load(f)

        assert saved_config["pipeline"]["id"] == "modified-pipeline"

    @patch(
        'clarifai.runners.pipelines.pipeline_builder.PipelineBuilder._upload_pipeline_step_with_version_capture'
    )
    def test_upload_pipeline_steps_success(self, mock_upload, temp_config_file):
        """Test successful pipeline steps upload."""
        mock_upload.return_value = (True, "version-123")

        builder = PipelineBuilder(temp_config_file)

        # Mock the directory existence
        with patch('os.path.exists', return_value=True):
            result = builder.upload_pipeline_steps()

        assert result is True
        assert builder.uploaded_step_versions == {"stepA": "version-123"}

    @patch(
        'clarifai.runners.pipelines.pipeline_builder.PipelineBuilder._upload_pipeline_step_with_version_capture'
    )
    def test_upload_pipeline_steps_failure(self, mock_upload, temp_config_file):
        """Test pipeline steps upload failure."""
        mock_upload.return_value = (False, "")

        builder = PipelineBuilder(temp_config_file)

        # Mock the directory existence
        with patch('os.path.exists', return_value=True):
            result = builder.upload_pipeline_steps()

        assert result is False

    def test_upload_pipeline_steps_empty_directories(self, temp_config_file):
        """Test upload with empty step directories."""
        builder = PipelineBuilder(temp_config_file)
        builder.config["pipeline"]["step_directories"] = []

        result = builder.upload_pipeline_steps()
        assert result is False

    @patch('clarifai.runners.pipelines.pipeline_builder.BaseClient')
    def test_create_pipeline_success(self, mock_base_client, temp_config_file):
        """Test successful pipeline creation."""
        mock_client_instance = Mock()
        mock_base_client.return_value = mock_client_instance

        # Mock successful response
        mock_response = Mock()
        mock_response.status.code = 10000  # SUCCESS status code

        # Mock pipeline in response for logging
        mock_pipeline = Mock()
        mock_pipeline.id = "test-pipeline"
        mock_pipeline_version = Mock()
        mock_pipeline_version.id = "version-123"
        mock_pipeline.pipeline_version = mock_pipeline_version
        mock_response.pipelines = [mock_pipeline]

        mock_client_instance.STUB.PostPipelines.return_value = mock_response

        # Mock user_app_id properly
        from clarifai_grpc.grpc.api import resources_pb2

        mock_user_app_id = resources_pb2.UserAppIDSet(user_id="test-user", app_id="test-app")
        mock_client_instance.user_app_id = mock_user_app_id

        builder = PipelineBuilder(temp_config_file)
        success, version_id = builder.create_pipeline()

        assert success is True
        assert version_id == "version-123"
        mock_client_instance.STUB.PostPipelines.assert_called_once()

    @patch('clarifai.runners.pipelines.pipeline_builder.BaseClient')
    def test_create_pipeline_failure(self, mock_base_client, temp_config_file):
        """Test pipeline creation failure."""
        mock_client_instance = Mock()
        mock_base_client.return_value = mock_client_instance

        # Mock failure response
        mock_response = Mock()
        mock_response.status.code = 40400  # FAILURE status code
        mock_response.status.description = "Test error"
        mock_response.status.details = "Test details"
        mock_client_instance.STUB.PostPipelines.return_value = mock_response

        # Mock user_app_id properly
        from clarifai_grpc.grpc.api import resources_pb2

        mock_user_app_id = resources_pb2.UserAppIDSet(user_id="test-user", app_id="test-app")
        mock_client_instance.user_app_id = mock_user_app_id

        builder = PipelineBuilder(temp_config_file)
        success, version_id = builder.create_pipeline()

        assert success is False
        assert version_id == ""


class TestPipelineCLIIntegration:
    """Integration tests for the pipeline CLI command."""

    def test_cli_upload_help(self):
        """Test the CLI help output."""
        runner = CliRunner()
        result = runner.invoke(upload, ['--help'])

        assert result.exit_code == 0
        assert "Upload a pipeline with associated pipeline steps" in result.output
        assert "PATH" in result.output

    def test_cli_upload_missing_config(self):
        """Test CLI upload with missing config file."""
        runner = CliRunner()

        with tempfile.TemporaryDirectory() as temp_dir:
            config_path = os.path.join(temp_dir, "nonexistent.yaml")
            result = runner.invoke(upload, [config_path])

            assert result.exit_code != 0  # Should fail
            # Should fail due to missing file

    def test_cli_upload_invalid_config(self):
        """Test CLI upload with invalid config file."""
        runner = CliRunner()

        with tempfile.TemporaryDirectory() as temp_dir:
            config_path = os.path.join(temp_dir, "invalid.yaml")

            # Create invalid config
            invalid_config = {"invalid": "config"}
            with open(config_path, 'w') as f:
                yaml.dump(invalid_config, f)

            result = runner.invoke(upload, [config_path])

            assert result.exit_code == 1
            # Should fail due to invalid config structure


class TestPipelineConfigValidatorEdgeCases:
    """Additional edge case tests for PipelineConfigValidator."""

    def test_validate_config_step_directories_not_list(self):
        """Test validation when step_directories is not a list."""
        config = {
            "pipeline": {
                "id": "test-pipeline",
                "user_id": "test-user",
                "app_id": "test-app",
                "step_directories": "not-a-list",
                "orchestration_spec": {
                    "argo_orchestration_spec": """
apiVersion: argoproj.io/v1alpha1
kind: Workflow
spec:
  templates: []
                    """
                },
            }
        }

        with pytest.raises(ValueError, match="'step_directories' must be a list"):
            PipelineConfigValidator.validate_config(config)

    def test_validate_argo_workflow_missing_required_fields(self):
        """Test Argo workflow validation with missing required fields."""
        config = {
            "pipeline": {
                "id": "test-pipeline",
                "user_id": "test-user",
                "app_id": "test-app",
                "orchestration_spec": {
                    "argo_orchestration_spec": """
kind: Workflow
spec:
  templates: []
                    """
                },
            }
        }

        with pytest.raises(ValueError, match="'apiVersion' not found in argo_orchestration_spec"):
            PipelineConfigValidator.validate_config(config)

    def test_validate_argo_workflow_wrong_api_version(self):
        """Test Argo workflow validation with wrong API version."""
        config = {
            "pipeline": {
                "id": "test-pipeline",
                "user_id": "test-user",
                "app_id": "test-app",
                "orchestration_spec": {
                    "argo_orchestration_spec": """
apiVersion: v1
kind: Workflow
spec:
  templates: []
                    """
                },
            }
        }

        with pytest.raises(
            ValueError, match="argo_orchestration_spec must have apiVersion 'argoproj.io/v1alpha1'"
        ):
            PipelineConfigValidator.validate_config(config)

    def test_validate_argo_workflow_wrong_kind(self):
        """Test Argo workflow validation with wrong kind."""
        config = {
            "pipeline": {
                "id": "test-pipeline",
                "user_id": "test-user",
                "app_id": "test-app",
                "orchestration_spec": {
                    "argo_orchestration_spec": """
apiVersion: argoproj.io/v1alpha1
kind: Pod
spec:
  templates: []
                    """
                },
            }
        }

        with pytest.raises(ValueError, match="argo_orchestration_spec must have kind 'Workflow'"):
            PipelineConfigValidator.validate_config(config)

    def test_validate_template_ref_missing_fields(self):
        """Test template ref validation with missing fields."""
        config = {
            "pipeline": {
                "id": "test-pipeline",
                "user_id": "test-user",
                "app_id": "test-app",
                "orchestration_spec": {
                    "argo_orchestration_spec": """
apiVersion: argoproj.io/v1alpha1
kind: Workflow
spec:
  templates:
  - name: sequence
    steps:
    - - name: step1
        templateRef:
          name: users/test-user/apps/test-app/pipeline_steps/stepA
                    """
                },
            }
        }

        with pytest.raises(
            ValueError, match="templateRef must have both 'name' and 'template' fields"
        ):
            PipelineConfigValidator.validate_config(config)

    def test_get_pipeline_steps_without_versions_empty(self):
        """Test getting pipeline steps when all have versions."""
        config = {
            "pipeline": {
                "id": "test-pipeline",
                "user_id": "test-user",
                "app_id": "test-app",
                "orchestration_spec": {
                    "argo_orchestration_spec": """
apiVersion: argoproj.io/v1alpha1
kind: Workflow
spec:
  templates:
  - name: sequence
    steps:
    - - name: step1
        templateRef:
          name: users/test-user/apps/test-app/pipeline_steps/stepA/versions/123
          template: users/test-user/apps/test-app/pipeline_steps/stepA/versions/123
                    """
                },
            }
        }

        steps = PipelineConfigValidator.get_pipeline_steps_without_versions(config)
        assert steps == []


class TestPipelineBuilderEdgeCases:
    """Additional edge case tests for PipelineBuilder."""

    @pytest.fixture
    def config_without_step_directories(self):
        """Config without step_directories field."""
        return {
            "pipeline": {
                "id": "test-pipeline",
                "user_id": "test-user",
                "app_id": "test-app",
                "orchestration_spec": {
                    "argo_orchestration_spec": """
apiVersion: argoproj.io/v1alpha1
kind: Workflow
metadata:
  generateName: test-workflow
spec:
  entrypoint: sequence
  templates:
  - name: sequence
    steps:
    - - name: step1
        templateRef:
          name: users/test-user/apps/test-app/pipeline_steps/stepA/versions/123
          template: users/test-user/apps/test-app/pipeline_steps/stepA/versions/123
                    """
                },
            }
        }

    @pytest.fixture
    def temp_config_file_no_dirs(self, config_without_step_directories):
        """Create a temporary config file without step directories."""
        with tempfile.NamedTemporaryFile(mode='w', suffix='.yaml', delete=False) as f:
            yaml.dump(config_without_step_directories, f)
            temp_path = f.name

        yield temp_path

        # Cleanup
        if os.path.exists(temp_path):
            os.unlink(temp_path)

    def test_pipeline_builder_no_step_directories(self, temp_config_file_no_dirs):
        """Test PipelineBuilder with config that has no step_directories."""
        builder = PipelineBuilder(temp_config_file_no_dirs)

        # Should handle missing step_directories gracefully
        result = builder.upload_pipeline_steps()
        assert result is False
        assert builder.uploaded_step_versions == {}

    def test_update_config_with_no_versions(self, temp_config_file_no_dirs):
        """Test that config remains unchanged when no versions were uploaded."""
        builder = PipelineBuilder(temp_config_file_no_dirs)

        # Config should be unchanged when no versions are available
        assert "step_directories" not in builder.config["pipeline"]


class TestUploadPipeline:
    """Test cases for the upload_pipeline function."""

    @patch('clarifai.runners.pipelines.pipeline_builder.PipelineBuilder')
    def test_upload_pipeline_with_file_path_success(self, mock_builder_class):
        """Test successful pipeline upload with file path."""
        mock_builder = Mock()
        mock_builder_class.return_value = mock_builder

        mock_builder.upload_pipeline_steps.return_value = True
        mock_builder.create_pipeline.return_value = (True, "version-123")

        # Should not raise any exception
        upload_pipeline("test-config.yaml")

        mock_builder_class.assert_called_once_with("test-config.yaml")
        mock_builder.upload_pipeline_steps.assert_called_once()
        mock_builder.create_pipeline.assert_called_once()
        # Note: config.yaml is no longer modified during pipeline upload

    @patch('clarifai.runners.pipelines.pipeline_builder.PipelineBuilder')
    @patch('os.path.isdir')
    @patch('os.path.exists')
    def test_upload_pipeline_with_directory_path_success(
        self, mock_exists, mock_isdir, mock_builder_class
    ):
        """Test successful pipeline upload with directory path."""
        mock_builder = Mock()
        mock_builder_class.return_value = mock_builder
        mock_isdir.return_value = True
        mock_exists.return_value = True  # config.yaml exists in directory

        mock_builder.upload_pipeline_steps.return_value = True
        mock_builder.create_pipeline.return_value = (True, "version-123")

        # Should not raise any exception
        path_to_dir = "/path/to/directory"
        upload_pipeline(path_to_dir)

        # Should call PipelineBuilder with the config.yaml path
        mock_builder_class.assert_called_once_with(os.path.join(path_to_dir, "config.yaml"))
        mock_builder.upload_pipeline_steps.assert_called_once()
        mock_builder.create_pipeline.assert_called_once()
        # Note: config.yaml is no longer modified during pipeline upload

    @patch('os.path.isdir')
    @patch('os.path.exists')
    @patch('sys.exit')
    def test_upload_pipeline_directory_without_config(self, mock_exit, mock_exists, mock_isdir):
        """Test pipeline upload with directory path but no config.yaml."""
        mock_isdir.return_value = True
        mock_exists.return_value = False  # config.yaml does not exist in directory
        mock_exit.side_effect = SystemExit(1)

        with pytest.raises(SystemExit):
            upload_pipeline("/path/to/directory")

        mock_exit.assert_called_once_with(1)

    @patch('clarifai.runners.pipelines.pipeline_builder.PipelineBuilder')
    def test_upload_pipeline_success(self, mock_builder_class):
        """Test successful pipeline upload."""
        mock_builder = Mock()
        mock_builder_class.return_value = mock_builder

        mock_builder.upload_pipeline_steps.return_value = True
        mock_builder.create_pipeline.return_value = (True, "version-123")

        # Should not raise any exception
        upload_pipeline("test-config.yaml")

        mock_builder.upload_pipeline_steps.assert_called_once()
        mock_builder.create_pipeline.assert_called_once()
        # Note: config.yaml is no longer modified during pipeline upload

    @patch('clarifai.runners.pipelines.pipeline_builder.PipelineBuilder')
    @patch('sys.exit')
    def test_upload_pipeline_step_failure(self, mock_exit, mock_builder_class):
        """Test pipeline upload with step failure."""
        mock_builder = Mock()
        mock_builder_class.return_value = mock_builder

        mock_builder.upload_pipeline_steps.return_value = False
        # Make sys.exit raise an exception to stop execution
        mock_exit.side_effect = SystemExit(1)

        with pytest.raises(SystemExit):
            upload_pipeline("test-config.yaml")

        mock_exit.assert_called_once_with(1)
        mock_builder.create_pipeline.assert_not_called()

    @patch('clarifai.runners.pipelines.pipeline_builder.PipelineBuilder')
    @patch('sys.exit')
    def test_upload_pipeline_creation_failure(self, mock_exit, mock_builder_class):
        """Test pipeline upload with creation failure."""
        mock_builder = Mock()
        mock_builder_class.return_value = mock_builder

        mock_builder.upload_pipeline_steps.return_value = True
        mock_builder.create_pipeline.return_value = (False, "")

        upload_pipeline("test-config.yaml")

        mock_exit.assert_called_once_with(1)


class TestUploadPipelineCLIIntegration:
    """Integration tests for CLI with new path handling."""

    def test_cli_upload_with_directory_path(self):
        """Test CLI upload with directory path containing config.yaml."""
        runner = CliRunner()

        with runner.isolated_filesystem():
            # Create a directory with config.yaml
            os.makedirs("pipeline_dir")
            config_content = {
                "pipeline": {
                    "id": "test-pipeline",
                    "user_id": "test-user",
                    "app_id": "test-app",
                    "orchestration_spec": {
                        "argo_orchestration_spec": """
apiVersion: argoproj.io/v1alpha1
kind: Workflow
spec:
  templates: []
                        """
                    },
                }
            }

            with open("pipeline_dir/config.yaml", 'w') as f:
                yaml.dump(config_content, f)

            # Mock the pipeline upload to avoid actual API calls
            with patch(
                'clarifai.runners.pipelines.pipeline_builder.PipelineBuilder'
            ) as mock_builder_class:
                mock_builder = Mock()
                mock_builder_class.return_value = mock_builder
                mock_builder.upload_pipeline_steps.return_value = True
                mock_builder.create_pipeline.return_value = (True, "version-123")

                pipeline_dir_path = 'pipeline_dir'
                result = runner.invoke(upload, [pipeline_dir_path])

                # Should succeed
                assert result.exit_code == 0

                # Should have called PipelineBuilder with the config.yaml path
                expected_config_path = os.path.join(pipeline_dir_path, "config.yaml")
                mock_builder_class.assert_called_once_with(expected_config_path)

    def test_cli_upload_with_file_path(self):
        """Test CLI upload with direct config.yaml file path."""
        runner = CliRunner()

        with runner.isolated_filesystem():
            # Create a config.yaml file
            config_content = {
                "pipeline": {
                    "id": "test-pipeline",
                    "user_id": "test-user",
                    "app_id": "test-app",
                    "orchestration_spec": {
                        "argo_orchestration_spec": """
apiVersion: argoproj.io/v1alpha1
kind: Workflow
spec:
  templates: []
                        """
                    },
                }
            }

            with open("my-config.yaml", 'w') as f:
                yaml.dump(config_content, f)

            # Mock the pipeline upload to avoid actual API calls
            with patch(
                'clarifai.runners.pipelines.pipeline_builder.PipelineBuilder'
            ) as mock_builder_class:
                mock_builder = Mock()
                mock_builder_class.return_value = mock_builder
                mock_builder.upload_pipeline_steps.return_value = True
                mock_builder.create_pipeline.return_value = (True, "version-123")

                result = runner.invoke(upload, ['my-config.yaml'])

                # Should succeed
                assert result.exit_code == 0

                # Should have called PipelineBuilder with the file path
                expected_config_path = "my-config.yaml"
                mock_builder_class.assert_called_once_with(expected_config_path)


class TestPipelineInitCommand:
    """Test cases for the pipeline init CLI command."""

    def test_init_command_creates_expected_structure(self):
        """Test that init command creates the expected directory structure."""
        runner = CliRunner(env={"PYTHONIOENCODING": "utf-8"})

        with runner.isolated_filesystem():
            # Provide inputs for the interactive prompts
            inputs = "test-user\ntest-app\nhello-world-pipeline\n2\nstepA\nstepB\n"
            result = runner.invoke(init, ['.'], input=inputs)

            assert result.exit_code == 0

            # Check that all expected files were created
            expected_files = [
                'config.yaml',
                'README.md',
                'stepA/config.yaml',
                'stepA/requirements.txt',
                'stepA/1/pipeline_step.py',
                'stepB/config.yaml',
                'stepB/requirements.txt',
                'stepB/1/pipeline_step.py',
            ]

            for file_path in expected_files:
                assert os.path.exists(file_path), f"Expected file {file_path} was not created"

    def test_init_command_with_custom_inputs(self):
        """Test that init command works with custom user inputs."""
        runner = CliRunner(env={"PYTHONIOENCODING": "utf-8"})

        with runner.isolated_filesystem():
            # Provide custom inputs
            inputs = "custom-user\ncustom-app\ncustom-pipeline\n3\ndata-prep\nmodel-train\nmodel-deploy\n"
            result = runner.invoke(init, ['.'], input=inputs)

            assert result.exit_code == 0

            # Check that custom step directories were created
            assert os.path.exists('data-prep/config.yaml')
            assert os.path.exists('model-train/config.yaml')
            assert os.path.exists('model-deploy/config.yaml')

            # Verify the pipeline config contains the custom values
            with open('config.yaml', 'r') as f:
                config = yaml.safe_load(f)

            assert config['pipeline']['id'] == 'custom-pipeline'
            assert config['pipeline']['user_id'] == 'custom-user'
            assert config['pipeline']['app_id'] == 'custom-app'
            assert config['pipeline']['step_directories'] == [
                'data-prep',
                'model-train',
                'model-deploy',
            ]

    def test_init_command_with_custom_path(self):
        """Test that init command works with custom path."""
        runner = CliRunner(env={"PYTHONIOENCODING": "utf-8"})

        with runner.isolated_filesystem():
            inputs = "test-user\ntest-app\nhello-world-pipeline\n2\nstepA\nstepB\n"
            result = runner.invoke(init, ['my_pipeline'], input=inputs)

            assert result.exit_code == 0

            # Check that files were created in the custom directory
            assert os.path.exists('my_pipeline/config.yaml')
            assert os.path.exists('my_pipeline/stepA/1/pipeline_step.py')
            assert os.path.exists('my_pipeline/stepB/1/pipeline_step.py')

    def test_init_command_skips_existing_files(self):
        """Test that init command skips files that already exist."""
        runner = CliRunner(env={"PYTHONIOENCODING": "utf-8"})

        with runner.isolated_filesystem():
            # Create a config file first
            with open('config.yaml', 'w') as f:
                f.write('existing content')

            inputs = "test-user\ntest-app\nhello-world-pipeline\n2\nstepA\nstepB\n"
            result = runner.invoke(init, ['.'], input=inputs)

            assert result.exit_code == 0

            # Check that existing file was not overwritten
            with open('config.yaml', 'r') as f:
                content = f.read()
            assert content == 'existing content'

            # Check that other files were still created
            assert os.path.exists('README.md')
            assert os.path.exists('stepA/config.yaml')

    def test_init_command_creates_valid_pipeline_config(self):
        """Test that the generated pipeline config is valid and has no TODO comments."""
        runner = CliRunner(env={"PYTHONIOENCODING": "utf-8"})

        with runner.isolated_filesystem():
            inputs = "test-user\ntest-app\ntest-pipeline\n2\nstepA\nstepB\n"
            result = runner.invoke(init, ['.'], input=inputs)

            assert result.exit_code == 0

            # Load and validate the generated config
            with open('config.yaml', 'r') as f:
                config_content = f.read()
                config = yaml.safe_load(config_content)

            # Check that required sections exist
            assert 'pipeline' in config
            assert 'id' in config['pipeline']
            assert 'user_id' in config['pipeline']
            assert 'app_id' in config['pipeline']
            assert 'step_directories' in config['pipeline']
            assert 'orchestration_spec' in config['pipeline']
            assert 'argo_orchestration_spec' in config['pipeline']['orchestration_spec']

            # Check step directories
            assert config['pipeline']['step_directories'] == ['stepA', 'stepB']

            # Check that actual values are used, not placeholders
            assert config['pipeline']['id'] == 'test-pipeline'
            assert config['pipeline']['user_id'] == 'test-user'
            assert config['pipeline']['app_id'] == 'test-app'

            # Ensure no TODO comments exist
            assert 'TODO' not in config_content

    def test_init_command_creates_valid_step_configs(self):
        """Test that the generated step configs are valid and have no TODO comments."""
        runner = CliRunner(env={"PYTHONIOENCODING": "utf-8"})

        with runner.isolated_filesystem():
            inputs = "test-user\ntest-app\ntest-pipeline\n2\nstepA\nstepB\n"
            result = runner.invoke(init, ['.'], input=inputs)

            assert result.exit_code == 0

            # Check stepA config
            with open('stepA/config.yaml', 'r') as f:
                step_config_content = f.read()
                step_config = yaml.safe_load(step_config_content)

            assert 'pipeline_step' in step_config
            assert step_config['pipeline_step']['id'] == 'stepA'
            assert step_config['pipeline_step']['user_id'] == 'test-user'
            assert step_config['pipeline_step']['app_id'] == 'test-app'
            assert 'pipeline_step_input_params' in step_config
            assert 'build_info' in step_config
            assert 'pipeline_step_compute_info' in step_config

            # Ensure no TODO comments exist
            assert 'TODO' not in step_config_content

    def test_init_command_includes_helpful_messages(self):
        """Test that init command works successfully."""
        runner = CliRunner(env={"PYTHONIOENCODING": "utf-8"})

        with runner.isolated_filesystem():
            inputs = "test-user\ntest-app\ntest-pipeline\n2\nstepA\nstepB\n"
            result = runner.invoke(init, ['.'], input=inputs)

            assert result.exit_code == 0

            # Instead of checking logs, check that files were created successfully
            expected_files = [
                'config.yaml',
                'README.md',
                'stepA/config.yaml',
                'stepA/requirements.txt',
                'stepA/1/pipeline_step.py',
                'stepB/config.yaml',
                'stepB/requirements.txt',
                'stepB/1/pipeline_step.py',
            ]

            for file_path in expected_files:
                assert os.path.exists(file_path), f"Expected file {file_path} was not created"


class TestPipelineRunCommand:
    """Test cases for the pipeline run CLI command."""

    @patch('clarifai.client.pipeline.Pipeline')
    @patch('clarifai.utils.cli.validate_context')
    def test_run_command_with_pipeline_id(self, mock_validate_context, mock_pipeline_class):
        """Test that run command works with pipeline_id, user_id, and app_id."""
        # Mock the pipeline instance
        mock_pipeline = Mock()
        mock_pipeline.run.return_value = {'status': 'success', 'run_id': 'test-run-123'}
        mock_pipeline_class.return_value = mock_pipeline

        runner = CliRunner()

        # Create a proper context with current attribute like the actual Config class
        class MockContext:
            def __init__(self):
                self.pat = 'test-pat'
                self.api_base = 'https://api.clarifai.com'

            def get(self, key, default=None):
                return getattr(self, key, default)

        class MockConfig:
            def __init__(self):
                self.current = MockContext()

        ctx_obj = MockConfig()

        with runner.isolated_filesystem():
            result = runner.invoke(
                run,
                [
                    '--pipeline_id',
                    'test-pipeline',
                    '--pipeline_version_id',
                    'test-version-123',
                    '--user_id',
                    'test-user',
                    '--app_id',
                    'test-app',
                    '--nodepool_id',
                    'test-nodepool',
                    '--compute_cluster_id',
                    'test-cluster',
                    '--timeout',
                    '300',
                    '--monitor_interval',
                    '5',
                ],
                obj=ctx_obj,
            )

            assert result.exit_code == 0
            mock_pipeline_class.assert_called_once_with(
                pipeline_id='test-pipeline',
                pipeline_version_id='test-version-123',
                pipeline_version_run_id=None,
                user_id='test-user',
                app_id='test-app',
                nodepool_id='test-nodepool',
                compute_cluster_id='test-cluster',
                pat='test-pat',
                base_url='https://api.clarifai.com',
                log_file=None,
            )
            mock_pipeline.run.assert_called_once_with(timeout=300, monitor_interval=5)

    @patch('clarifai.client.pipeline.Pipeline')
    @patch('clarifai.utils.cli.validate_context')
    def test_run_command_with_pipeline_url(self, mock_validate_context, mock_pipeline_class):
        """Test that run command works with pipeline_url."""
        # Mock the pipeline instance
        mock_pipeline = Mock()
        mock_pipeline.run.return_value = {'status': 'success', 'run_id': 'test-run-456'}
        mock_pipeline_class.return_value = mock_pipeline

        runner = CliRunner()

        # Create a proper context with current attribute like the actual Config class
        class MockContext:
            def __init__(self):
                self.pat = 'test-pat'
                self.api_base = 'https://api.clarifai.com'

            def get(self, key, default=None):
                return getattr(self, key, default)

        class MockConfig:
            def __init__(self):
                self.current = MockContext()

        ctx_obj = MockConfig()

        with runner.isolated_filesystem():
            result = runner.invoke(
                run,
                [
                    '--pipeline_url',
                    'https://clarifai.com/user/app/pipelines/test-pipeline',
                    '--nodepool_id',
                    'test-nodepool',
                    '--compute_cluster_id',
                    'test-cluster',
                ],
                obj=ctx_obj,
            )

            assert result.exit_code == 0
            mock_pipeline_class.assert_called_once_with(
                url='https://clarifai.com/user/app/pipelines/test-pipeline',
                pat='test-pat',
                base_url='https://api.clarifai.com',
                pipeline_version_run_id=None,
                nodepool_id='test-nodepool',
                compute_cluster_id='test-cluster',
                log_file=None,
            )
            mock_pipeline.run.assert_called_once_with(timeout=3600, monitor_interval=10)

    def test_run_command_missing_required_args(self):
        """Test that run command fails when required arguments are missing."""
        runner = CliRunner()

        # Create a proper context with current attribute like the actual Config class
        class MockContext:
            def __init__(self):
                self.pat = 'test-pat'
                self.api_base = 'https://api.clarifai.com'

            def get(self, key, default=None):
                return getattr(self, key, default)

        class MockConfig:
            def __init__(self):
                self.current = MockContext()

        ctx_obj = MockConfig()

        with runner.isolated_filesystem():
            result = runner.invoke(
                run,
                [
                    '--pipeline_id',
                    'test-pipeline',
                ],  # Missing user_id, app_id, and pipeline_version_id
                obj=ctx_obj,
            )

            assert result.exit_code != 0
            assert result.exception is not None
            assert '--compute_cluster_id and --nodepool_id are mandatory parameters' in str(
                result.exception
            )

    @patch('clarifai.client.pipeline.Pipeline')
    @patch('clarifai.utils.cli.validate_context')
    def test_run_command_with_nodepool_and_compute_cluster(
        self, mock_validate_context, mock_pipeline_class
    ):
        """Test that run command works with nodepool_id and compute_cluster_id."""
        mock_pipeline = Mock()
        mock_pipeline.run.return_value = {'status': 'success'}
        mock_pipeline_class.return_value = mock_pipeline

        runner = CliRunner()

        # Create a proper context with current attribute like the actual Config class
        class MockContext:
            def __init__(self):
                self.pat = 'test-pat'
                self.api_base = 'https://api.clarifai.com'

            def get(self, key, default=None):
                return getattr(self, key, default)

        class MockConfig:
            def __init__(self):
                self.current = MockContext()

        ctx_obj = MockConfig()

        with runner.isolated_filesystem():
            result = runner.invoke(
                run,
                [
                    '--pipeline_id',
                    'test-pipeline',
                    '--pipeline_version_id',
                    'test-version-123',
                    '--user_id',
                    'test-user',
                    '--app_id',
                    'test-app',
                    '--nodepool_id',
                    'test-nodepool',
                    '--compute_cluster_id',
                    'test-cluster',
                ],
                obj=ctx_obj,
            )

            assert result.exit_code == 0
            mock_pipeline_class.assert_called_once_with(
                pipeline_id='test-pipeline',
                pipeline_version_id='test-version-123',
                pipeline_version_run_id=None,
                user_id='test-user',
                app_id='test-app',
                nodepool_id='test-nodepool',
                compute_cluster_id='test-cluster',
                pat='test-pat',
                base_url='https://api.clarifai.com',
                log_file=None,
            )
            mock_pipeline.run.assert_called_once_with(timeout=3600, monitor_interval=10)

    @patch('clarifai.client.pipeline.Pipeline')
    @patch('clarifai.utils.cli.validate_context')
    def test_run_command_with_monitor_flag(self, mock_validate_context, mock_pipeline_class):
        """Test that run command works with --monitor flag."""
        mock_pipeline = Mock()
        mock_pipeline.monitor_only.return_value = {
            'status': 'success',
            'run_id': 'test-run-monitor',
        }
        mock_pipeline_class.return_value = mock_pipeline

        runner = CliRunner()

        # Create a proper context with current attribute like the actual Config class
        class MockContext:
            def __init__(self):
                self.pat = 'test-pat'
                self.api_base = 'https://api.clarifai.com'

            def get(self, key, default=None):
                return getattr(self, key, default)

        class MockConfig:
            def __init__(self):
                self.current = MockContext()

        ctx_obj = MockConfig()

        with runner.isolated_filesystem():
            result = runner.invoke(
                run,
                [
                    '--pipeline_id',
                    'test-pipeline',
                    '--pipeline_version_id',
                    'test-version-123',
                    '--pipeline_version_run_id',
                    'test-run-456',
                    '--user_id',
                    'test-user',
                    '--app_id',
                    'test-app',
                    '--nodepool_id',
                    'test-nodepool',
                    '--compute_cluster_id',
                    'test-cluster',
                    '--monitor',
                ],
                obj=ctx_obj,
            )

            assert result.exit_code == 0
            mock_pipeline_class.assert_called_once_with(
                pipeline_id='test-pipeline',
                pipeline_version_id='test-version-123',
                pipeline_version_run_id='test-run-456',
                user_id='test-user',
                app_id='test-app',
                nodepool_id='test-nodepool',
                compute_cluster_id='test-cluster',
                pat='test-pat',
                base_url='https://api.clarifai.com',
                log_file=None,
            )
            # Should call monitor_only instead of run
            mock_pipeline.monitor_only.assert_called_once_with(timeout=3600, monitor_interval=10)
            mock_pipeline.run.assert_not_called()

    def test_run_command_monitor_flag_missing_run_id(self):
        """Test that run command fails when --monitor is used without --pipeline_version_run_id."""
        runner = CliRunner()

        # Create a proper context with current attribute like the actual Config class
        class MockContext:
            def __init__(self):
                self.pat = 'test-pat'
                self.api_base = 'https://api.clarifai.com'

            def get(self, key, default=None):
                return getattr(self, key, default)

        class MockConfig:
            def __init__(self):
                self.current = MockContext()

        ctx_obj = MockConfig()

        with runner.isolated_filesystem():
            result = runner.invoke(
                run,
                [
                    '--pipeline_id',
                    'test-pipeline',
                    '--pipeline_version_id',
                    'test-version-123',
                    '--user_id',
                    'test-user',
                    '--app_id',
                    'test-app',
                    '--nodepool_id',
                    'test-nodepool',
                    '--compute_cluster_id',
                    'test-cluster',
                    '--monitor',  # Missing --pipeline_version_run_id
                ],
                obj=ctx_obj,
            )

            assert result.exit_code != 0
            assert result.exception is not None
            assert '--pipeline_version_run_id is required when using --monitor flag' in str(
                result.exception
            )


class TestPipelineListCommand:
    """Test cases for the pipeline list CLI command."""

    @patch('clarifai.cli.pipeline.validate_context')
    @patch('clarifai.client.user.User')
    @patch('clarifai.cli.pipeline.display_co_resources')
    def test_list_command_success_no_app_id(self, mock_display, mock_user_class, mock_validate):
        """Test that list command works without app_id (lists across all apps)."""
        # Setup mocks
        mock_validate.return_value = None
        mock_user_instance = Mock()
        mock_user_class.return_value = mock_user_instance
        mock_user_instance.list_pipelines.return_value = [
            {
                'id': 'pipeline1',
                'user_id': 'user1',
                'app_id': 'app1',
                'description': 'Test pipeline 1',
            },
            {
                'id': 'pipeline2',
                'user_id': 'user1',
                'app_id': 'app2',
                'description': 'Test pipeline 2',
            },
        ]

        # Setup context
        runner = CliRunner()
        ctx_obj = Mock()
        ctx_obj.current.user_id = 'test-user'
        ctx_obj.current.pat = 'test-pat'
        ctx_obj.current.api_base = 'https://api.clarifai.com'

        # Import here to avoid circular imports in testing
        from clarifai.cli.pipeline import list as list_command

        result = runner.invoke(
            list_command,
            ['--page_no', '1', '--per_page', '10'],
            obj=ctx_obj,
        )

        assert result.exit_code == 0
        mock_validate.assert_called_once()
        mock_user_class.assert_called_once_with(
            user_id='test-user', pat='test-pat', base_url='https://api.clarifai.com'
        )
        mock_user_instance.list_pipelines.assert_called_once_with(page_no=1, per_page=10)
        mock_display.assert_called_once()

    @patch('clarifai.cli.pipeline.validate_context')
    @patch('clarifai.client.app.App')
    @patch('clarifai.cli.pipeline.display_co_resources')
    def test_list_command_success_with_app_id(self, mock_display, mock_app_class, mock_validate):
        """Test that list command works with app_id (lists within specific app)."""
        # Setup mocks
        mock_validate.return_value = None
        mock_app_instance = Mock()
        mock_app_class.return_value = mock_app_instance
        mock_app_instance.list_pipelines.return_value = [
            {
                'id': 'pipeline1',
                'user_id': 'user1',
                'app_id': 'app1',
                'description': 'Test pipeline 1',
            },
        ]

        # Setup context
        runner = CliRunner()
        ctx_obj = Mock()
        ctx_obj.current.user_id = 'test-user'
        ctx_obj.current.pat = 'test-pat'
        ctx_obj.current.api_base = 'https://api.clarifai.com'

        # Import here to avoid circular imports in testing
        from clarifai.cli.pipeline import list as list_command

        result = runner.invoke(
            list_command,
            ['--app_id', 'test-app', '--page_no', '1', '--per_page', '5'],
            obj=ctx_obj,
        )

        assert result.exit_code == 0
        mock_validate.assert_called_once()
        mock_app_class.assert_called_once_with(
            app_id='test-app',
            user_id='test-user',
            pat='test-pat',
            base_url='https://api.clarifai.com',
        )
        mock_app_instance.list_pipelines.assert_called_once_with(page_no=1, per_page=5)
        mock_display.assert_called_once()

    @patch('clarifai.cli.pipeline.validate_context')
    def test_list_command_default_parameters(self, mock_validate):
        """Test that list command uses default parameters correctly."""
        # Setup mocks
        mock_validate.return_value = None

        # Setup context
        runner = CliRunner()
        ctx_obj = Mock()
        ctx_obj.current.user_id = 'test-user'
        ctx_obj.current.pat = 'test-pat'
        ctx_obj.current.api_base = 'https://api.clarifai.com'

        # Import here to avoid circular imports in testing
        from clarifai.cli.pipeline import list as list_command

        with patch('clarifai.client.user.User') as mock_user_class:
            mock_user_instance = Mock()
            mock_user_class.return_value = mock_user_instance
            mock_user_instance.list_pipelines.return_value = []

            with patch('clarifai.cli.pipeline.display_co_resources') as mock_display:
                result = runner.invoke(list_command, [], obj=ctx_obj)

                assert result.exit_code == 0
                mock_user_instance.list_pipelines.assert_called_once_with(page_no=1, per_page=16)


<<<<<<< HEAD
=======
class TestPipelineStepListCommand:
    """Test cases for the pipeline step list CLI command."""

    @patch('clarifai.cli.pipeline_step.validate_context')
    @patch('clarifai.client.user.User')
    @patch('clarifai.cli.pipeline_step.display_co_resources')
    def test_list_command_success_no_app_id(self, mock_display, mock_user_class, mock_validate):
        """Test that list command works without app_id (lists across all apps)."""
        # Setup mocks
        mock_validate.return_value = None
        mock_user_instance = Mock()
        mock_user_class.return_value = mock_user_instance
        mock_user_instance.list_pipeline_steps.return_value = [
            {
                'id': 'step1',
                'user_id': 'user1',
                'app_id': 'app1',
                'pipeline_id': 'pipe1',
                'description': 'Test step 1',
            },
            {
                'id': 'step2',
                'user_id': 'user1',
                'app_id': 'app2',
                'pipeline_id': 'pipe2',
                'description': 'Test step 2',
            },
        ]

        # Setup context
        runner = CliRunner()
        ctx_obj = Mock()
        ctx_obj.current.user_id = 'test-user'
        ctx_obj.current.pat = 'test-pat'
        ctx_obj.current.api_base = 'https://api.clarifai.com'

        # Import here to avoid circular imports in testing
        from clarifai.cli.pipeline_step import list as list_command

        result = runner.invoke(
            list_command,
            ['--page_no', '1', '--per_page', '10'],
            obj=ctx_obj,
        )

        assert result.exit_code == 0
        mock_validate.assert_called_once()
        mock_user_class.assert_called_once_with(
            user_id='test-user', pat='test-pat', base_url='https://api.clarifai.com'
        )
        mock_user_instance.list_pipeline_steps.assert_called_once_with(page_no=1, per_page=10)
        mock_display.assert_called_once()

    @patch('clarifai.cli.pipeline_step.validate_context')
    @patch('clarifai.client.app.App')
    @patch('clarifai.cli.pipeline_step.display_co_resources')
    def test_list_command_success_with_app_id(self, mock_display, mock_app_class, mock_validate):
        """Test that list command works with app_id (lists within specific app)."""
        # Setup mocks
        mock_validate.return_value = None
        mock_app_instance = Mock()
        mock_app_class.return_value = mock_app_instance
        mock_app_instance.list_pipeline_steps.return_value = [
            {
                'id': 'step1',
                'user_id': 'user1',
                'app_id': 'app1',
                'pipeline_id': 'pipe1',
                'description': 'Test step 1',
            },
        ]

        # Setup context
        runner = CliRunner()
        ctx_obj = Mock()
        ctx_obj.current.user_id = 'test-user'
        ctx_obj.current.pat = 'test-pat'
        ctx_obj.current.api_base = 'https://api.clarifai.com'

        # Import here to avoid circular imports in testing
        from clarifai.cli.pipeline_step import list as list_command

        result = runner.invoke(
            list_command,
            ['--app_id', 'test-app', '--page_no', '1', '--per_page', '5'],
            obj=ctx_obj,
        )

        assert result.exit_code == 0
        mock_validate.assert_called_once()
        mock_app_class.assert_called_once_with(
            app_id='test-app',
            user_id='test-user',
            pat='test-pat',
            base_url='https://api.clarifai.com',
        )
        mock_app_instance.list_pipeline_steps.assert_called_once_with(
            pipeline_id=None, page_no=1, per_page=5
        )
        mock_display.assert_called_once()

    @patch('clarifai.cli.pipeline_step.validate_context')
    @patch('clarifai.client.app.App')
    @patch('clarifai.cli.pipeline_step.display_co_resources')
    def test_list_command_success_with_pipeline_id(
        self, mock_display, mock_app_class, mock_validate
    ):
        """Test that list command works with both app_id and pipeline_id."""
        # Setup mocks
        mock_validate.return_value = None
        mock_app_instance = Mock()
        mock_app_class.return_value = mock_app_instance
        mock_app_instance.list_pipeline_steps.return_value = [
            {
                'id': 'step1',
                'user_id': 'user1',
                'app_id': 'app1',
                'pipeline_id': 'pipe1',
                'description': 'Test step 1',
            },
        ]

        # Setup context
        runner = CliRunner()
        ctx_obj = Mock()
        ctx_obj.current.user_id = 'test-user'
        ctx_obj.current.pat = 'test-pat'
        ctx_obj.current.api_base = 'https://api.clarifai.com'

        # Import here to avoid circular imports in testing
        from clarifai.cli.pipeline_step import list as list_command

        result = runner.invoke(
            list_command,
            ['--app_id', 'test-app', '--pipeline_id', 'test-pipeline'],
            obj=ctx_obj,
        )

        assert result.exit_code == 0
        mock_validate.assert_called_once()
        mock_app_class.assert_called_once_with(
            app_id='test-app',
            user_id='test-user',
            pat='test-pat',
            base_url='https://api.clarifai.com',
        )
        mock_app_instance.list_pipeline_steps.assert_called_once_with(
            pipeline_id='test-pipeline', page_no=1, per_page=16
        )
        mock_display.assert_called_once()

    def test_list_command_pipeline_id_without_app_id_error(self):
        """Test that using pipeline_id without app_id raises an error."""
        runner = CliRunner()
        ctx_obj = Mock()
        ctx_obj.current.user_id = 'test-user'
        ctx_obj.current.pat = 'test-pat'
        ctx_obj.current.api_base = 'https://api.clarifai.com'

        # Import here to avoid circular imports in testing
        from clarifai.cli.pipeline_step import list as list_command

        result = runner.invoke(
            list_command,
            ['--pipeline_id', 'test-pipeline'],
            obj=ctx_obj,
        )

        assert result.exit_code != 0
        assert '--pipeline_id must be used together with --app_id' in result.output
>>>>>>> bf25e09c
<|MERGE_RESOLUTION|>--- conflicted
+++ resolved
@@ -1454,179 +1454,4 @@
                 result = runner.invoke(list_command, [], obj=ctx_obj)
 
                 assert result.exit_code == 0
-                mock_user_instance.list_pipelines.assert_called_once_with(page_no=1, per_page=16)
-
-
-<<<<<<< HEAD
-=======
-class TestPipelineStepListCommand:
-    """Test cases for the pipeline step list CLI command."""
-
-    @patch('clarifai.cli.pipeline_step.validate_context')
-    @patch('clarifai.client.user.User')
-    @patch('clarifai.cli.pipeline_step.display_co_resources')
-    def test_list_command_success_no_app_id(self, mock_display, mock_user_class, mock_validate):
-        """Test that list command works without app_id (lists across all apps)."""
-        # Setup mocks
-        mock_validate.return_value = None
-        mock_user_instance = Mock()
-        mock_user_class.return_value = mock_user_instance
-        mock_user_instance.list_pipeline_steps.return_value = [
-            {
-                'id': 'step1',
-                'user_id': 'user1',
-                'app_id': 'app1',
-                'pipeline_id': 'pipe1',
-                'description': 'Test step 1',
-            },
-            {
-                'id': 'step2',
-                'user_id': 'user1',
-                'app_id': 'app2',
-                'pipeline_id': 'pipe2',
-                'description': 'Test step 2',
-            },
-        ]
-
-        # Setup context
-        runner = CliRunner()
-        ctx_obj = Mock()
-        ctx_obj.current.user_id = 'test-user'
-        ctx_obj.current.pat = 'test-pat'
-        ctx_obj.current.api_base = 'https://api.clarifai.com'
-
-        # Import here to avoid circular imports in testing
-        from clarifai.cli.pipeline_step import list as list_command
-
-        result = runner.invoke(
-            list_command,
-            ['--page_no', '1', '--per_page', '10'],
-            obj=ctx_obj,
-        )
-
-        assert result.exit_code == 0
-        mock_validate.assert_called_once()
-        mock_user_class.assert_called_once_with(
-            user_id='test-user', pat='test-pat', base_url='https://api.clarifai.com'
-        )
-        mock_user_instance.list_pipeline_steps.assert_called_once_with(page_no=1, per_page=10)
-        mock_display.assert_called_once()
-
-    @patch('clarifai.cli.pipeline_step.validate_context')
-    @patch('clarifai.client.app.App')
-    @patch('clarifai.cli.pipeline_step.display_co_resources')
-    def test_list_command_success_with_app_id(self, mock_display, mock_app_class, mock_validate):
-        """Test that list command works with app_id (lists within specific app)."""
-        # Setup mocks
-        mock_validate.return_value = None
-        mock_app_instance = Mock()
-        mock_app_class.return_value = mock_app_instance
-        mock_app_instance.list_pipeline_steps.return_value = [
-            {
-                'id': 'step1',
-                'user_id': 'user1',
-                'app_id': 'app1',
-                'pipeline_id': 'pipe1',
-                'description': 'Test step 1',
-            },
-        ]
-
-        # Setup context
-        runner = CliRunner()
-        ctx_obj = Mock()
-        ctx_obj.current.user_id = 'test-user'
-        ctx_obj.current.pat = 'test-pat'
-        ctx_obj.current.api_base = 'https://api.clarifai.com'
-
-        # Import here to avoid circular imports in testing
-        from clarifai.cli.pipeline_step import list as list_command
-
-        result = runner.invoke(
-            list_command,
-            ['--app_id', 'test-app', '--page_no', '1', '--per_page', '5'],
-            obj=ctx_obj,
-        )
-
-        assert result.exit_code == 0
-        mock_validate.assert_called_once()
-        mock_app_class.assert_called_once_with(
-            app_id='test-app',
-            user_id='test-user',
-            pat='test-pat',
-            base_url='https://api.clarifai.com',
-        )
-        mock_app_instance.list_pipeline_steps.assert_called_once_with(
-            pipeline_id=None, page_no=1, per_page=5
-        )
-        mock_display.assert_called_once()
-
-    @patch('clarifai.cli.pipeline_step.validate_context')
-    @patch('clarifai.client.app.App')
-    @patch('clarifai.cli.pipeline_step.display_co_resources')
-    def test_list_command_success_with_pipeline_id(
-        self, mock_display, mock_app_class, mock_validate
-    ):
-        """Test that list command works with both app_id and pipeline_id."""
-        # Setup mocks
-        mock_validate.return_value = None
-        mock_app_instance = Mock()
-        mock_app_class.return_value = mock_app_instance
-        mock_app_instance.list_pipeline_steps.return_value = [
-            {
-                'id': 'step1',
-                'user_id': 'user1',
-                'app_id': 'app1',
-                'pipeline_id': 'pipe1',
-                'description': 'Test step 1',
-            },
-        ]
-
-        # Setup context
-        runner = CliRunner()
-        ctx_obj = Mock()
-        ctx_obj.current.user_id = 'test-user'
-        ctx_obj.current.pat = 'test-pat'
-        ctx_obj.current.api_base = 'https://api.clarifai.com'
-
-        # Import here to avoid circular imports in testing
-        from clarifai.cli.pipeline_step import list as list_command
-
-        result = runner.invoke(
-            list_command,
-            ['--app_id', 'test-app', '--pipeline_id', 'test-pipeline'],
-            obj=ctx_obj,
-        )
-
-        assert result.exit_code == 0
-        mock_validate.assert_called_once()
-        mock_app_class.assert_called_once_with(
-            app_id='test-app',
-            user_id='test-user',
-            pat='test-pat',
-            base_url='https://api.clarifai.com',
-        )
-        mock_app_instance.list_pipeline_steps.assert_called_once_with(
-            pipeline_id='test-pipeline', page_no=1, per_page=16
-        )
-        mock_display.assert_called_once()
-
-    def test_list_command_pipeline_id_without_app_id_error(self):
-        """Test that using pipeline_id without app_id raises an error."""
-        runner = CliRunner()
-        ctx_obj = Mock()
-        ctx_obj.current.user_id = 'test-user'
-        ctx_obj.current.pat = 'test-pat'
-        ctx_obj.current.api_base = 'https://api.clarifai.com'
-
-        # Import here to avoid circular imports in testing
-        from clarifai.cli.pipeline_step import list as list_command
-
-        result = runner.invoke(
-            list_command,
-            ['--pipeline_id', 'test-pipeline'],
-            obj=ctx_obj,
-        )
-
-        assert result.exit_code != 0
-        assert '--pipeline_id must be used together with --app_id' in result.output
->>>>>>> bf25e09c
+                mock_user_instance.list_pipelines.assert_called_once_with(page_no=1, per_page=16)