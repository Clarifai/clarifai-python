workflow:
  id: test-sb
  nodes:
    - id: detector
      model:
          model_id: face-detection
          model_version_id: fe995da8cb73490f8556416ecf25cea3
          user_id: clarifai
          app_id: main
    - id: cropper
      model:
          model_id: margin-110-image-crop
<<<<<<< HEAD
          user_id: clarifai
          app_id: main

=======
          model_version_id: b9987421b40a46649566826ef9325303
>>>>>>> b469314b
      node_inputs:
        - node_id: detector<|MERGE_RESOLUTION|>--- conflicted
+++ resolved
@@ -10,12 +10,7 @@
     - id: cropper
       model:
           model_id: margin-110-image-crop
-<<<<<<< HEAD
           user_id: clarifai
           app_id: main
-
-=======
-          model_version_id: b9987421b40a46649566826ef9325303
->>>>>>> b469314b
       node_inputs:
         - node_id: detector