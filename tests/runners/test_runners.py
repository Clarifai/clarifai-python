# This test will create dummy runner and start the runner at first
# Testing outputs received by client and programmed outputs of runner server
#
import importlib
import os
import threading
import uuid

import pytest
from clarifai_grpc.grpc.api import resources_pb2, service_pb2
from clarifai_grpc.grpc.api.status import status_code_pb2
from clarifai_protocol.utils.logging import logger
from google.protobuf import json_format

from clarifai.client import BaseClient, Model, User
from clarifai.client.auth.helper import ClarifaiAuthHelper
from clarifai.runners.models.model_runner import ModelRunner

MY_MODEL_PATH = os.path.join(os.path.dirname(__file__), "dummy_runner_models", "1", "model.py")
MY_WRAPPER_MODEL_PATH = os.path.join(
    os.path.dirname(__file__), "dummy_runner_models", "1", "model_wrapper.py")

# logger.disabled = True

TEXT_FILE_PATH = os.path.dirname(os.path.dirname(__file__)) + "/assets/sample.txt"
TEXT_URL = "https://samples.clarifai.com/negative_sentence_12.txt"


def _get_model_instance(model_path, model_name="MyModel"):
  spec = importlib.util.spec_from_file_location(model_name, model_path)
  module = importlib.util.module_from_spec(spec)
  spec.loader.exec_module(module)
  cls = getattr(module, model_name)
  return cls()


def init_components(
    auth: ClarifaiAuthHelper,
    client: BaseClient,
    app_id,
    model_id,
    nodepool_id,
    compute_cluster_id,
):
  user = User(user_id=auth.user_id, base_url=auth.base, pat=auth.pat, token=auth._token)
  # try:
  app = user.create_app(app_id=app_id)
  # except Exception:
  #   app = App.from_auth_helper(auth=auth, app_id=app_id)
  # try:
  model = app.create_model(model_id=model_id, model_type_id="multimodal-to-text")
  # except Exception as _:
  #   model = Model.from_auth_helper(auth=auth, model_id=model_id)

  new_model = model.create_version(
      pretrained_model_config=resources_pb2.PretrainedModelConfig(local_dev=True,))

  new_model_version = new_model.model_version.id
  compute_cluster = resources_pb2.ComputeCluster(
      id=compute_cluster_id,
      description="test runners repo",
      cloud_provider=resources_pb2.CloudProvider(id="local", name="Colo 1"),
      region="us-east-1",
      user_id=auth.user_id,
      cluster_type="local-dev",
      managed_by="user",
      key=resources_pb2.Key(id=os.environ["CLARIFAI_PAT"]),
  )
  compute_cluster_request = service_pb2.PostComputeClustersRequest(
      user_app_id=client.user_app_id,
      compute_clusters=[compute_cluster],
  )
  res = client.STUB.PostComputeClusters(compute_cluster_request)
  if res.status.code != status_code_pb2.SUCCESS:
    logger.error(json_format.MessageToDict(res, preserving_proto_field_name=True))
    raise Exception(res.status)

  nodepool = resources_pb2.Nodepool(
      id=nodepool_id,
      description="test runners repo",
      compute_cluster=compute_cluster,
      node_capacity_type=resources_pb2.NodeCapacityType(capacity_types=[1, 2]),
      instance_types=[
          resources_pb2.InstanceType(
              id='instance-1',
              compute_info=resources_pb2.ComputeInfo(
                  cpu_limit="1",
                  cpu_memory="8Gi",
                  num_accelerators=0,
              ),
          )
      ],
      max_instances=1,
  )
  nodepools_request = service_pb2.PostNodepoolsRequest(
      user_app_id=client.user_app_id, compute_cluster_id=compute_cluster_id, nodepools=[nodepool])
  res = client.STUB.PostNodepools(nodepools_request)
  if res.status.code != status_code_pb2.SUCCESS:
    logger.error(json_format.MessageToDict(res, preserving_proto_field_name=True))
    raise Exception(res.status)

  runner = resources_pb2.Runner(
      description="test runners repo",
      worker=resources_pb2.Worker(model=resources_pb2.Model(
          id=model_id,
          user_id=auth.user_id,
          app_id=app_id,
          model_version=resources_pb2.ModelVersion(id=new_model_version),
      )),
      num_replicas=1,
      nodepool=nodepool,
  )
  runners_request = service_pb2.PostRunnersRequest(
      user_app_id=client.user_app_id,
      compute_cluster_id=compute_cluster_id,
      nodepool_id=nodepool_id,
      runners=[runner],
  )
  res = client.STUB.PostRunners(runners_request)
  if res.status.code != status_code_pb2.SUCCESS:
    logger.error(json_format.MessageToDict(res, preserving_proto_field_name=True))
    raise Exception(res.status)

  return new_model_version, res.runners[0].id


@pytest.mark.requires_secrets
class TestRunnerServer:
  MODEL_PATH = MY_MODEL_PATH

  @classmethod
  def setup_class(cls):
    NOW = uuid.uuid4().hex[:10]
    cls.MODEL_ID = f"test-runner-model-{NOW}"
    cls.NODEPOOL_ID = f"test-nodepool-{NOW}"
    cls.COMPUTE_CLUSTER_ID = f"test-compute_cluster-{NOW}"
    cls.APP_ID = f"ci-test-runner-app-{NOW}"
    cls.CLIENT = BaseClient.from_env()
    cls.AUTH = cls.CLIENT.auth_helper
    cls.AUTH.app_id = cls.APP_ID
    print("Starting runner server")
    cls.logger = logger
    cls.logger.info("Starting runner server")

    cls.MODEL_VERSION_ID, cls.RUNNER_ID = init_components(
        cls.AUTH,
        cls.CLIENT,
        cls.APP_ID,
        cls.MODEL_ID,
        cls.NODEPOOL_ID,
        cls.COMPUTE_CLUSTER_ID,
    )
    cls.model = Model(
        user_id=cls.AUTH.user_id,
        app_id=cls.AUTH.app_id,
        model_id=cls.MODEL_ID,
        model_version={'id': cls.MODEL_VERSION_ID},
        base_url=cls.AUTH.base,
        pat=cls.AUTH.pat,
    )

    cls.runner_model = _get_model_instance(cls.MODEL_PATH)

    cls.runner = ModelRunner(
        model=cls.runner_model,
        runner_id=cls.RUNNER_ID,
        nodepool_id=cls.NODEPOOL_ID,
        compute_cluster_id=cls.COMPUTE_CLUSTER_ID,
        num_parallel_polls=1,
        base_url=cls.AUTH.base,
        user_id=cls.AUTH.user_id,
        health_check_port=None,
    )
    cls.thread = threading.Thread(target=cls.runner.start)
    cls.thread.daemon = True  # close when python closes
    cls.thread.start()

  @classmethod
  def teardown_class(cls):
    auth = cls.AUTH
    client = cls.CLIENT
    compute_cluster_id = cls.COMPUTE_CLUSTER_ID
    nodepool_id = cls.NODEPOOL_ID
    runner_id = cls.RUNNER_ID
    print("Stopping runner server")
    cls.logger.info("Stopping runner server")
    cls.thread.join(timeout=0.01)

    cls.runner.stop()

    user = User(user_id=auth.user_id, base_url=auth.base, pat=auth.pat, token=auth._token)
    user.delete_app(cls.APP_ID)
    runner_delete_request = service_pb2.DeleteRunnersRequest(
        user_app_id=client.user_app_id,
        compute_cluster_id=compute_cluster_id,
        nodepool_id=nodepool_id,
        ids=[runner_id],
    )
    client.STUB.DeleteRunners(runner_delete_request)

    nodepool_delete_request = service_pb2.DeleteNodepoolsRequest(
        user_app_id=client.user_app_id, compute_cluster_id=compute_cluster_id, ids=[nodepool_id])
    client.STUB.DeleteNodepools(nodepool_delete_request)

    compute_cluster_delete_request = service_pb2.DeleteComputeClustersRequest(
        user_app_id=client.user_app_id,
        ids=[compute_cluster_id],
    )
    client.STUB.DeleteComputeClusters(compute_cluster_delete_request)

  def _validate_response(self, res, expected):
    if res.status.code != status_code_pb2.SUCCESS:
      raise Exception(f"Failed to predict: {res}")
    if len(res.outputs) == 0:
      raise Exception(f"Failed to get outputs: {res}")
    out = res.outputs[0].data.text.raw
    out = out.replace("\r\n", "\n")
    assert expected == out

  def _format_request(self, text):
    runner_selector = resources_pb2.RunnerSelector(nodepool=resources_pb2.Nodepool(
        id=self.NODEPOOL_ID,
        compute_cluster=resources_pb2.ComputeCluster(
            id=self.COMPUTE_CLUSTER_ID, user_id=self.AUTH.user_id),
    ))

    return service_pb2.PostModelOutputsRequest(
        model_id=self.MODEL_ID,
        version_id=self.MODEL_VERSION_ID,
        user_app_id=self.AUTH.get_user_app_id_proto(),
        inputs=[
            resources_pb2.Input(data=resources_pb2.Data(text=resources_pb2.Text(raw=text))),
        ],
        runner_selector=runner_selector,
    )

  def _format_client_request(self, text):
    runner_selector = resources_pb2.RunnerSelector(nodepool=resources_pb2.Nodepool(
        id=self.NODEPOOL_ID,
        compute_cluster=resources_pb2.ComputeCluster(
            id=self.COMPUTE_CLUSTER_ID, user_id=self.AUTH.user_id),
    ))
    inputs = [
        resources_pb2.Input(data=resources_pb2.Data(text=resources_pb2.Text(raw=text))),
    ]
    return inputs, runner_selector

  def test_unary(self):
    # self.logger.info("Testing unary")
    text = "Test"
    expected = f"{text}Hello World"
    req = self._format_request(text)
    stub = self.CLIENT.STUB
    res = stub.PostModelOutputs(req)
    self._validate_response(res, expected)

  def test_generate(self):
    text = "This is a long text for testing generate"
    out = "Generate Hello World {i}"
    req = self._format_request(text)
    stub = self.CLIENT.STUB
    for i, res in enumerate(stub.GenerateModelOutputs(req)):
      self._validate_response(res, text + out.format(i=i))

  # @pytest.mark.skip(reason="Bug in the Backend API. Add after it is fixed.")
  def test_stream(self):
    text = "This is a long text for testing stream"
    out = "Stream Hello World {i}"
    req = self._format_request(text)

    def create_iterator():
      yield req

    stub = self.CLIENT.STUB
    for i, res in enumerate(stub.StreamModelOutputs(create_iterator())):
      self._validate_response(res, text + out.format(i=i))

  def test_client_predict(self):
    text = "Test"
    expected = f"{text}Hello World"

    # Test predict
    inputs, runner_selector = self._format_client_request(text)
    res = self.model.predict(inputs=inputs, runner_selector=runner_selector)
    self._validate_response(res, expected)

  def test_client_predict_inference_params(self):
    text = "Test"

    # Test predict
    inputs, runner_selector = self._format_client_request(text)
    inference_params = {"hello": "world"}
    res = self.model.predict(
        inputs=inputs, runner_selector=runner_selector, inference_params=inference_params)
    expected = f"{text}Hello World" + inference_params["hello"]
    self._validate_response(res, expected)

  def test_client_predict_by_bytes(self):
    text = "Test"
    expected = f"{text}Hello World"
    res = self.model.predict_by_bytes(
        text.encode("utf-8"),
        "text",
        compute_cluster_id=self.COMPUTE_CLUSTER_ID,
        nodepool_id=self.NODEPOOL_ID)
    self._validate_response(res, expected)

  def test_client_predict_by_url(self):
    res = self.model.predict_by_url(
        TEXT_URL, "text", compute_cluster_id=self.COMPUTE_CLUSTER_ID, nodepool_id=self.NODEPOOL_ID)
    expected = "He doesn't have to commute to work.Hello World"
    self._validate_response(res, expected)

  def test_client_predict_by_filepath(self):
    res = self.model.predict_by_filepath(
        TEXT_FILE_PATH,
        "text",
        compute_cluster_id=self.COMPUTE_CLUSTER_ID,
        nodepool_id=self.NODEPOOL_ID)

    with open(TEXT_FILE_PATH, "r") as f:
      expected = f"{f.read()}Hello World"

    self._validate_response(res, expected)

  def test_client_generate(self):
    text = "This is a long text for testing generate"
    out = "Generate Hello World {i}"
    inputs, runner_selector = self._format_client_request(text)

    model_response = self.model.generate(inputs=inputs, runner_selector=runner_selector)
    for i, res in enumerate(model_response):
      expected = text + out.format(i=i)
      self._validate_response(res, expected)

  def test_client_generate_inference_params(self):
    text = "This is a long text for testing generate"
    out = "Generate Hello World {i}"
    inputs, runner_selector = self._format_client_request(text)
    inference_params = {"hello": "world"}

    model_response = self.model.generate(
        inputs=inputs, runner_selector=runner_selector, inference_params=inference_params)
    for i, res in enumerate(model_response):
      expected = text + out.format(i=i) + inference_params["hello"]
      self._validate_response(res, expected)

  def test_client_generate_by_bytes(self):
    text = "This is a long text for testing generate"
    out = "Generate Hello World {i}"

    model_response = self.model.generate_by_bytes(
        text.encode("utf-8"),
        "text",
        compute_cluster_id=self.COMPUTE_CLUSTER_ID,
        nodepool_id=self.NODEPOOL_ID)
    for i, res in enumerate(model_response):
      self._validate_response(res, text + out.format(i=i))

  def test_client_generate_by_url(self):
    text = "He doesn't have to commute to work."
    out = "Generate Hello World {i}"
    model_response = self.model.generate_by_url(
        TEXT_URL, "text", compute_cluster_id=self.COMPUTE_CLUSTER_ID, nodepool_id=self.NODEPOOL_ID)
    for i, res in enumerate(model_response):
      logger.info(f"Response: {res}")
      self._validate_response(res, text + out.format(i=i))

  def test_client_generate_by_filepath(self):
    with open(TEXT_FILE_PATH, "r") as f:
      text = f.read()
      out = "Generate Hello World {i}"

      model_response = self.model.generate_by_filepath(
          TEXT_FILE_PATH,
          "text",
          compute_cluster_id=self.COMPUTE_CLUSTER_ID,
          nodepool_id=self.NODEPOOL_ID)
      for i, res in enumerate(model_response):
        self._validate_response(res, text + out.format(i=i))

  # @pytest.mark.skip(reason="Bug in the Backend API. Add after it is fixed.")
  def test_client_stream(self):
    text = "This is a long text for testing stream"
    out = "Stream Hello World {i}"
    inputs, runner_selector = self._format_client_request(text)

    def create_iterator():
      yield inputs

    model_response = self.model.stream(inputs=create_iterator(), runner_selector=runner_selector)
    for i, res in enumerate(model_response):
      expected = text + out.format(i=i)
      self._validate_response(res, expected)

  def test_client_stream_inference_params(self):
    text = "This is a long text for testing stream"
    out = "Stream Hello World {i}"
    inputs, runner_selector = self._format_client_request(text)
    inference_params = {"hello": "world"}

    def create_iterator():
      yield inputs

    model_response = self.model.stream(
        inputs=create_iterator(),
        runner_selector=runner_selector,
        inference_params=inference_params)
    for i, res in enumerate(model_response):
      expected = text + out.format(i=i) + inference_params["hello"]
      self._validate_response(res, expected)

  def test_client_stream_by_bytes(self):
    text = "This is a long text for testing stream"
    out = "Stream Hello World {i}"

    def create_iterator():
      yield text.encode("utf-8")

    model_response = self.model.stream_by_bytes(
        create_iterator(),
        "text",
        compute_cluster_id=self.COMPUTE_CLUSTER_ID,
        nodepool_id=self.NODEPOOL_ID)

    for i, res in enumerate(model_response):
      self._validate_response(res, text + out.format(i=i))

  def test_client_stream_by_url(self):
    text = "He doesn't have to commute to work."
    out = "Stream Hello World {i}"

    def create_iterator():
      yield TEXT_URL

    model_response = self.model.stream_by_url(
        create_iterator(),
        "text",
        compute_cluster_id=self.COMPUTE_CLUSTER_ID,
        nodepool_id=self.NODEPOOL_ID)

    for i, res in enumerate(model_response):
      self._validate_response(res, text + out.format(i=i))

  def test_client_stream_by_filepath(self):
    with open(TEXT_FILE_PATH, "r") as f:
      text = f.read()
      out = "Stream Hello World {i}"

      model_response = self.model.stream_by_filepath(
          TEXT_FILE_PATH,
          "text",
          compute_cluster_id=self.COMPUTE_CLUSTER_ID,
          nodepool_id=self.NODEPOOL_ID)

      for i, res in enumerate(model_response):
        self._validate_response(res, text + out.format(i=i))


@pytest.mark.requires_secrets
class TestWrapperRunnerServer(TestRunnerServer):
<<<<<<< HEAD
  MODEL_PATH = MY_WRAPPER_MODEL_PATH
=======

  @classmethod
  def setup_class(cls):
    NOW = uuid.uuid4().hex[:10]
    cls.MODEL_ID = f"test-runner-model-{NOW}"
    cls.NODEPOOL_ID = f"test-nodepool-{NOW}"
    cls.COMPUTE_CLUSTER_ID = f"test-compute_cluster-{NOW}"
    cls.APP_ID = f"ci-test-runner-app-{NOW}"
    cls.CLIENT = BaseClient.from_env()
    cls.AUTH = cls.CLIENT.auth_helper
    cls.AUTH.app_id = cls.APP_ID

    cls.MODEL_VERSION_ID, cls.RUNNER_ID = init_components(
        cls.AUTH,
        cls.CLIENT,
        cls.APP_ID,
        cls.MODEL_ID,
        cls.NODEPOOL_ID,
        cls.COMPUTE_CLUSTER_ID,
    )
    cls.runner = MyWrapperRunner(
        runner_id=cls.RUNNER_ID,
        nodepool_id=cls.NODEPOOL_ID,
        compute_cluster_id=cls.COMPUTE_CLUSTER_ID,
        num_parallel_polls=1,
        base_url=cls.AUTH.base,
        user_id=cls.AUTH.user_id,
        health_check_port=None,
    )
    cls.model = Model(
        user_id=cls.AUTH.user_id,
        app_id=cls.AUTH.app_id,
        model_id=cls.MODEL_ID,
        model_version={'id': cls.MODEL_VERSION_ID},
        base_url=cls.AUTH.base,
        pat=cls.AUTH.pat,
    )
    cls.thread = threading.Thread(target=cls.runner.start)
    cls.thread.daemon = True  # close when python closes
    cls.thread.start()
>>>>>>> 576ff612
<|MERGE_RESOLUTION|>--- conflicted
+++ resolved
@@ -459,47 +459,4 @@
 
 @pytest.mark.requires_secrets
 class TestWrapperRunnerServer(TestRunnerServer):
-<<<<<<< HEAD
-  MODEL_PATH = MY_WRAPPER_MODEL_PATH
-=======
-
-  @classmethod
-  def setup_class(cls):
-    NOW = uuid.uuid4().hex[:10]
-    cls.MODEL_ID = f"test-runner-model-{NOW}"
-    cls.NODEPOOL_ID = f"test-nodepool-{NOW}"
-    cls.COMPUTE_CLUSTER_ID = f"test-compute_cluster-{NOW}"
-    cls.APP_ID = f"ci-test-runner-app-{NOW}"
-    cls.CLIENT = BaseClient.from_env()
-    cls.AUTH = cls.CLIENT.auth_helper
-    cls.AUTH.app_id = cls.APP_ID
-
-    cls.MODEL_VERSION_ID, cls.RUNNER_ID = init_components(
-        cls.AUTH,
-        cls.CLIENT,
-        cls.APP_ID,
-        cls.MODEL_ID,
-        cls.NODEPOOL_ID,
-        cls.COMPUTE_CLUSTER_ID,
-    )
-    cls.runner = MyWrapperRunner(
-        runner_id=cls.RUNNER_ID,
-        nodepool_id=cls.NODEPOOL_ID,
-        compute_cluster_id=cls.COMPUTE_CLUSTER_ID,
-        num_parallel_polls=1,
-        base_url=cls.AUTH.base,
-        user_id=cls.AUTH.user_id,
-        health_check_port=None,
-    )
-    cls.model = Model(
-        user_id=cls.AUTH.user_id,
-        app_id=cls.AUTH.app_id,
-        model_id=cls.MODEL_ID,
-        model_version={'id': cls.MODEL_VERSION_ID},
-        base_url=cls.AUTH.base,
-        pat=cls.AUTH.pat,
-    )
-    cls.thread = threading.Thread(target=cls.runner.start)
-    cls.thread.daemon = True  # close when python closes
-    cls.thread.start()
->>>>>>> 576ff612
+  MODEL_PATH = MY_WRAPPER_MODEL_PATH