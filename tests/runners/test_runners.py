# This test will create dummy runner and start the runner at first
# Testing outputs received by client and programmed outputs of runner server
#
import importlib
import os

# test_runners.py (at the very top)
import sys
import threading
import uuid

import pytest
from clarifai_grpc.grpc.api import resources_pb2, service_pb2
from clarifai_grpc.grpc.api.status import status_code_pb2
from google.protobuf import json_format

from clarifai.client import BaseClient, Model, User
from clarifai.client.auth.helper import ClarifaiAuthHelper
from clarifai.runners.models.model_runner import ModelRunner
from clarifai.utils.logging import logger

MY_MODEL_PATH = os.path.join(os.path.dirname(__file__), "dummy_runner_models", "1", "model.py")

# logger.disabled = True

TEXT_FILE_PATH = os.path.dirname(os.path.dirname(__file__)) + "/assets/sample.txt"
TEXT_URL = "https://samples.clarifai.com/negative_sentence_12.txt"


def _get_model_instance(model_path, model_name="MyModel"):
    spec = importlib.util.spec_from_file_location(model_name, model_path)
    module = importlib.util.module_from_spec(spec)
    spec.loader.exec_module(module)
    cls = getattr(module, model_name)
    return cls()


def init_components(
    auth: ClarifaiAuthHelper,
    client: BaseClient,
    app_id,
    model_id,
    nodepool_id,
    compute_cluster_id,
):
<<<<<<< HEAD
  user = User(user_id=auth.user_id, base_url=auth.base, pat=auth.pat, token=auth._token)
  # try:
  app = user.create_app(app_id=app_id)
  # except Exception:
  #   app = App.from_auth_helper(auth=auth, app_id=app_id)
  # try:
  model = app.create_model(model_id=model_id, model_type_id="multimodal-to-text")
  # except Exception as _:
  #   model = Model.from_auth_helper(auth=auth, model_id=model_id)

  new_model = model.create_version(
      pretrained_model_config=resources_pb2.PretrainedModelConfig(local_dev=True,))

  new_model_version = new_model.model_version.id
  compute_cluster = resources_pb2.ComputeCluster(
      id=compute_cluster_id,
      description="test runners repo",
      cloud_provider=resources_pb2.CloudProvider(id="local", name="Colo 1"),
      region="us-east-1",
      user_id=auth.user_id,
      cluster_type="local-dev",
      managed_by="user",
      key=resources_pb2.Key(id=os.environ["CLARIFAI_PAT"]),
  )
  compute_cluster_request = service_pb2.PostComputeClustersRequest(
      user_app_id=client.user_app_id,
      compute_clusters=[compute_cluster],
  )
  res = client.STUB.PostComputeClusters(compute_cluster_request)
  if res.status.code != status_code_pb2.SUCCESS:
    logger.error(json_format.MessageToDict(res, preserving_proto_field_name=True))
    raise Exception(res.status)

  nodepool = resources_pb2.Nodepool(
      id=nodepool_id,
      description="test runners repo",
      compute_cluster=compute_cluster,
      node_capacity_type=resources_pb2.NodeCapacityType(capacity_types=[1]),
      instance_types=[
          resources_pb2.InstanceType(
              id='instance-1',
              compute_info=resources_pb2.ComputeInfo(
                  cpu_limit="1",
                  cpu_memory="8Gi",
                  num_accelerators=0,
              ),
          )
      ],
      max_instances=1,
  )
  nodepools_request = service_pb2.PostNodepoolsRequest(
      user_app_id=client.user_app_id, compute_cluster_id=compute_cluster_id, nodepools=[nodepool])
  res = client.STUB.PostNodepools(nodepools_request)
  if res.status.code != status_code_pb2.SUCCESS:
    logger.error(json_format.MessageToDict(res, preserving_proto_field_name=True))
    raise Exception(res.status)

  runner = resources_pb2.Runner(
      description="test runners repo",
      worker=resources_pb2.Worker(model=resources_pb2.Model(
          id=model_id,
          user_id=auth.user_id,
          app_id=app_id,
          model_version=resources_pb2.ModelVersion(id=new_model_version),
      )),
      num_replicas=1,
      nodepool=nodepool,
  )
  runners_request = service_pb2.PostRunnersRequest(
      user_app_id=client.user_app_id,
      compute_cluster_id=compute_cluster_id,
      nodepool_id=nodepool_id,
      runners=[runner],
  )
  res = client.STUB.PostRunners(runners_request)
  if res.status.code != status_code_pb2.SUCCESS:
    logger.error(json_format.MessageToDict(res, preserving_proto_field_name=True))
    raise Exception(res.status)

  return new_model_version, res.runners[0].id


@pytest.mark.requires_secrets
class TestRunnerServer:
  MODEL_PATH = MY_MODEL_PATH

  @classmethod
  def setup_class(cls):
    if sys.version_info < (3, 9):
      pytest.skip("This test requires Python 3.9 or higher.")

    NOW = uuid.uuid4().hex[:10]
    cls.MODEL_ID = f"test-runner-model-{NOW}"
    cls.NODEPOOL_ID = f"test-nodepool-{NOW}"
    cls.COMPUTE_CLUSTER_ID = f"test-compute_cluster-{NOW}"
    cls.APP_ID = f"ci-test-runner-app-{NOW}"
    cls.CLIENT = BaseClient.from_env()
    cls.AUTH = cls.CLIENT.auth_helper
    cls.AUTH.app_id = cls.APP_ID
    print("Starting runner server")
    cls.logger = logger
    cls.logger.info("Starting runner server")

    cls.MODEL_VERSION_ID, cls.RUNNER_ID = init_components(
        cls.AUTH,
        cls.CLIENT,
        cls.APP_ID,
        cls.MODEL_ID,
        cls.NODEPOOL_ID,
        cls.COMPUTE_CLUSTER_ID,
    )
    cls.model = Model(
        user_id=cls.AUTH.user_id,
        app_id=cls.AUTH.app_id,
        model_id=cls.MODEL_ID,
        model_version={'id': cls.MODEL_VERSION_ID},
        base_url=cls.AUTH.base,
        pat=cls.AUTH.pat,
        compute_cluster_id=cls.COMPUTE_CLUSTER_ID,
        nodepool_id=cls.NODEPOOL_ID,
    )

    cls.runner_model = _get_model_instance(cls.MODEL_PATH)

    cls.runner = ModelRunner(
        model=cls.runner_model,
        runner_id=cls.RUNNER_ID,
        nodepool_id=cls.NODEPOOL_ID,
        compute_cluster_id=cls.COMPUTE_CLUSTER_ID,
        num_parallel_polls=1,
        base_url=cls.AUTH.base,
        user_id=cls.AUTH.user_id,
        health_check_port=None,
    )
    cls.thread = threading.Thread(target=cls.runner.start)
    cls.thread.daemon = True  # close when python closes
    cls.thread.start()

  @classmethod
  def teardown_class(cls):
    auth = cls.AUTH
    client = cls.CLIENT
    compute_cluster_id = cls.COMPUTE_CLUSTER_ID
    nodepool_id = cls.NODEPOOL_ID
    runner_id = cls.RUNNER_ID
    print("Stopping runner server")
    cls.logger.info("Stopping runner server")
    cls.thread.join(timeout=0.01)

    cls.runner.stop()

=======
>>>>>>> 0172bf3c
    user = User(user_id=auth.user_id, base_url=auth.base, pat=auth.pat, token=auth._token)
    # try:
    app = user.create_app(app_id=app_id)
    # except Exception:
    #   app = App.from_auth_helper(auth=auth, app_id=app_id)
    # try:
    model = app.create_model(model_id=model_id, model_type_id="multimodal-to-text")
    # except Exception as _:
    #   model = Model.from_auth_helper(auth=auth, model_id=model_id)

    new_model = model.create_version(
        pretrained_model_config=resources_pb2.PretrainedModelConfig(
            local_dev=True,
        )
    )

    new_model_version = new_model.model_version.id
    compute_cluster = resources_pb2.ComputeCluster(
        id=compute_cluster_id,
        description="test runners repo",
        cloud_provider=resources_pb2.CloudProvider(id="local", name="Colo 1"),
        region="us-east-1",
        user_id=auth.user_id,
        cluster_type="local-dev",
        managed_by="user",
        key=resources_pb2.Key(id=os.environ["CLARIFAI_PAT"]),
    )
    compute_cluster_request = service_pb2.PostComputeClustersRequest(
        user_app_id=client.user_app_id,
        compute_clusters=[compute_cluster],
    )
    res = client.STUB.PostComputeClusters(compute_cluster_request)
    if res.status.code != status_code_pb2.SUCCESS:
        logger.error(json_format.MessageToDict(res, preserving_proto_field_name=True))
        raise Exception(res.status)

    nodepool = resources_pb2.Nodepool(
        id=nodepool_id,
        description="test runners repo",
        compute_cluster=compute_cluster,
        node_capacity_type=resources_pb2.NodeCapacityType(capacity_types=[1]),
        instance_types=[
            resources_pb2.InstanceType(
                id='instance-1',
                compute_info=resources_pb2.ComputeInfo(
                    cpu_limit="1",
                    cpu_memory="8Gi",
                    num_accelerators=0,
                ),
            )
        ],
        max_instances=1,
    )
    nodepools_request = service_pb2.PostNodepoolsRequest(
        user_app_id=client.user_app_id, compute_cluster_id=compute_cluster_id, nodepools=[nodepool]
    )
    res = client.STUB.PostNodepools(nodepools_request)
    if res.status.code != status_code_pb2.SUCCESS:
        logger.error(json_format.MessageToDict(res, preserving_proto_field_name=True))
        raise Exception(res.status)

    runner = resources_pb2.Runner(
        description="test runners repo",
        worker=resources_pb2.Worker(
            model=resources_pb2.Model(
                id=model_id,
                user_id=auth.user_id,
                app_id=app_id,
                model_version=resources_pb2.ModelVersion(id=new_model_version),
            )
        ),
        num_replicas=1,
        nodepool=nodepool,
    )
    runners_request = service_pb2.PostRunnersRequest(
        user_app_id=client.user_app_id,
        compute_cluster_id=compute_cluster_id,
        nodepool_id=nodepool_id,
        runners=[runner],
    )
    res = client.STUB.PostRunners(runners_request)
    if res.status.code != status_code_pb2.SUCCESS:
        logger.error(json_format.MessageToDict(res, preserving_proto_field_name=True))
        raise Exception(res.status)

    return new_model_version, res.runners[0].id


@pytest.mark.requires_secrets
class TestRunnerServer:
    MODEL_PATH = MY_MODEL_PATH

    @classmethod
    def setup_class(cls):
        if sys.version_info < (3, 9):
            pytest.skip("This test requires Python 3.9 or higher.")

        NOW = uuid.uuid4().hex[:10]
        cls.MODEL_ID = f"test-runner-model-{NOW}"
        cls.NODEPOOL_ID = f"test-nodepool-{NOW}"
        cls.COMPUTE_CLUSTER_ID = f"test-compute_cluster-{NOW}"
        cls.APP_ID = f"ci-test-runner-app-{NOW}"
        cls.CLIENT = BaseClient.from_env()
        cls.AUTH = cls.CLIENT.auth_helper
        cls.AUTH.app_id = cls.APP_ID
        print("Starting runner server")
        cls.logger = logger
        cls.logger.info("Starting runner server")

        cls.MODEL_VERSION_ID, cls.RUNNER_ID = init_components(
            cls.AUTH,
            cls.CLIENT,
            cls.APP_ID,
            cls.MODEL_ID,
            cls.NODEPOOL_ID,
            cls.COMPUTE_CLUSTER_ID,
        )
        cls.model = Model(
            user_id=cls.AUTH.user_id,
            app_id=cls.AUTH.app_id,
            model_id=cls.MODEL_ID,
            model_version={'id': cls.MODEL_VERSION_ID},
            base_url=cls.AUTH.base,
            pat=cls.AUTH.pat,
            compute_cluster_id=cls.COMPUTE_CLUSTER_ID,
            nodepool_id=cls.NODEPOOL_ID,
        )

        cls.runner_model = _get_model_instance(cls.MODEL_PATH)

        cls.runner = ModelRunner(
            model=cls.runner_model,
            runner_id=cls.RUNNER_ID,
            nodepool_id=cls.NODEPOOL_ID,
            compute_cluster_id=cls.COMPUTE_CLUSTER_ID,
            num_parallel_polls=1,
            base_url=cls.AUTH.base,
            user_id=cls.AUTH.user_id,
            health_check_port=None,
        )
        cls.thread = threading.Thread(target=cls.runner.start)
        cls.thread.daemon = True  # close when python closes
        cls.thread.start()

    @classmethod
    def teardown_class(cls):
        auth = cls.AUTH
        client = cls.CLIENT
        compute_cluster_id = cls.COMPUTE_CLUSTER_ID
        nodepool_id = cls.NODEPOOL_ID
        runner_id = cls.RUNNER_ID
        print("Stopping runner server")
        cls.logger.info("Stopping runner server")
        cls.thread.join(timeout=0.01)

        cls.runner.stop()

        user = User(user_id=auth.user_id, base_url=auth.base, pat=auth.pat, token=auth._token)
        user.delete_app(cls.APP_ID)
        runner_delete_request = service_pb2.DeleteRunnersRequest(
            user_app_id=client.user_app_id,
            compute_cluster_id=compute_cluster_id,
            nodepool_id=nodepool_id,
            ids=[runner_id],
        )
        client.STUB.DeleteRunners(runner_delete_request)

        nodepool_delete_request = service_pb2.DeleteNodepoolsRequest(
            user_app_id=client.user_app_id,
            compute_cluster_id=compute_cluster_id,
            ids=[nodepool_id],
        )
        client.STUB.DeleteNodepools(nodepool_delete_request)

        compute_cluster_delete_request = service_pb2.DeleteComputeClustersRequest(
            user_app_id=client.user_app_id,
            ids=[compute_cluster_id],
        )
        client.STUB.DeleteComputeClusters(compute_cluster_delete_request)

    def _validate_response(self, res, expected):
        if res.status.code != status_code_pb2.SUCCESS:
            raise Exception(f"Failed to predict: {res}")
        if len(res.outputs) == 0:
            raise Exception(f"Failed to get outputs: {res}")
        out = res.outputs[0].data.text.raw
        out = out.replace("\r\n", "\n")
        assert expected == out

    def _validate_client_response(self, res, expected):
        out = res.text
        out = out.replace("\r\n", "\n")
        assert expected == out

    def _format_request(self, text):
        runner_selector = resources_pb2.RunnerSelector(
            nodepool=resources_pb2.Nodepool(
                id=self.NODEPOOL_ID,
                compute_cluster=resources_pb2.ComputeCluster(
                    id=self.COMPUTE_CLUSTER_ID, user_id=self.AUTH.user_id
                ),
            )
        )

        return service_pb2.PostModelOutputsRequest(
            model_id=self.MODEL_ID,
            version_id=self.MODEL_VERSION_ID,
            user_app_id=self.AUTH.get_user_app_id_proto(),
            inputs=[
                resources_pb2.Input(data=resources_pb2.Data(text=resources_pb2.Text(raw=text))),
            ],
            runner_selector=runner_selector,
        )

    def test_unary(self):
        # self.logger.info("Testing unary")
        text = "Test"
        expected = f"{text}Hello World"
        req = self._format_request(text)
        stub = self.CLIENT.STUB
        res = stub.PostModelOutputs(req)
        self._validate_response(res, expected)

    def test_generate(self):
        text = "This is a long text for testing generate"
        out = "Generate Hello World {i}"
        req = self._format_request(text)
        stub = self.CLIENT.STUB
        for i, res in enumerate(stub.GenerateModelOutputs(req)):
            self._validate_response(res, text + out.format(i=i))

    # @pytest.mark.skip(reason="Bug in the Backend API. Add after it is fixed.")
    def test_stream(self):
        text = "This is a long text for testing stream"
        out = "Stream Hello World {i}"
        req = self._format_request(text)

        def create_iterator():
            yield req

        stub = self.CLIENT.STUB
        for i, res in enumerate(stub.StreamModelOutputs(create_iterator())):
            self._validate_response(res, text + out.format(i=i))

    def test_client_predict(self):
        text = "Test"
        expected = f"{text}Hello World"

        # Test predict
        res = self.model.predict(text1=text)
        self._validate_client_response(res, expected)

    def test_client_batch_predict(self):
        text = "Test"
        expected = f"{text}Hello World"

        # Test predict
        res = self.model.predict(
            [{'text1': text}, {'text1': text}],
        )
        for i, res in enumerate(res):
            self._validate_client_response(res, expected)

    def test_client_predict_by_bytes(self):
        text = "Test"
        expected = f"{text}Hello World"
        res = self.model.predict_by_bytes(
            text.encode("utf-8"),
            "text",
        )
        self._validate_response(res, expected)

    def test_client_predict_by_url(self):
        res = self.model.predict_by_url(TEXT_URL, "text")
        expected = "He doesn't have to commute to work.Hello World"
        self._validate_response(res, expected)

    def test_client_predict_by_filepath(self):
        res = self.model.predict_by_filepath(
            TEXT_FILE_PATH,
            "text",
        )

        with open(TEXT_FILE_PATH, "r") as f:
            expected = f"{f.read()}Hello World"

        self._validate_response(res, expected)

    def test_client_generate(self):
        text = "This is a long text for testing generate"
        out = "Generate Hello World {i}"
        res = self.model.generate(text1=text)
        for i, res in enumerate(res):
            expected = text + out.format(i=i)
            self._validate_client_response(res, expected)

    def test_client_batch_generate(self):
        text = "This is a long text for testing generate"
        out = "Generate Hello World {i}"
        results = self.model.generate([{'text1': text}, {'text1': text}])
        for i, res in enumerate(results):
            for j in range(len(res)):
                print(f"Response: {i}, {j}: {res[j].text}")
                expected = text + out.format(i=i)
                self._validate_client_response(res[j], expected)

    def test_client_generate_by_bytes(self):
        text = "This is a long text for testing generate"
        out = "Generate Hello World {i}"

        model_response = self.model.generate_by_bytes(
            text.encode("utf-8"),
            "text",
        )
        for i, res in enumerate(model_response):
            self._validate_response(res, text + out.format(i=i))

    def test_client_generate_by_url(self):
        text = "He doesn't have to commute to work."
        out = "Generate Hello World {i}"
        model_response = self.model.generate_by_url(
            TEXT_URL,
            "text",
        )
        for i, res in enumerate(model_response):
            logger.info(f"Response: {res}")
            self._validate_response(res, text + out.format(i=i))

    def test_client_generate_by_filepath(self):
        with open(TEXT_FILE_PATH, "r") as f:
            text = f.read()
            out = "Generate Hello World {i}"

            model_response = self.model.generate_by_filepath(
                TEXT_FILE_PATH,
                "text",
            )
            for i, res in enumerate(model_response):
                self._validate_response(res, text + out.format(i=i))

    # @pytest.mark.skip(reason="Bug in the Backend API. Add after it is fixed.")
    def test_client_stream(self):
        text = "This is a long text for testing stream"
        out = "Stream Hello World {i}"

        def create_iterator():
            yield text

        model_response = self.model.stream(create_iterator())
        for i, res in enumerate(model_response):
            expected = text + out.format(i=i)
            print(f'expected: {expected}')
            print(f'res.text: {res.text}')
            self._validate_client_response(res, expected)

    # @pytest.mark.skip(reason="added after the bug is fixed")
    def test_client_stream_by_bytes(self):
        text = "This is a long text for testing stream"
        out = "Stream Hello World {i}"

        def create_iterator():
            yield text.encode("utf-8")

        model_response = self.model.stream_by_bytes(
            create_iterator(),
            "text",
        )

        for i, res in enumerate(model_response):
            self._validate_response(res, text + out.format(i=i))

    # @pytest.mark.skip(reason="added after the bug is fixed")
    def test_client_stream_by_url(self):
        text = "He doesn't have to commute to work."
        out = "Stream Hello World {i}"

        def create_iterator():
            yield TEXT_URL

        model_response = self.model.stream_by_url(
            create_iterator(),
            "text",
        )

        for i, res in enumerate(model_response):
            self._validate_response(res, text + out.format(i=i))

    # @pytest.mark.skip(reason="added after the bug is fixed")
    def test_client_stream_by_filepath(self):
        with open(TEXT_FILE_PATH, "r") as f:
            text = f.read()
            out = "Stream Hello World {i}"

            model_response = self.model.stream_by_filepath(
                TEXT_FILE_PATH,
                "text",
            )

            for i, res in enumerate(model_response):
                self._validate_response(res, text + out.format(i=i))<|MERGE_RESOLUTION|>--- conflicted
+++ resolved
@@ -43,160 +43,6 @@
     nodepool_id,
     compute_cluster_id,
 ):
-<<<<<<< HEAD
-  user = User(user_id=auth.user_id, base_url=auth.base, pat=auth.pat, token=auth._token)
-  # try:
-  app = user.create_app(app_id=app_id)
-  # except Exception:
-  #   app = App.from_auth_helper(auth=auth, app_id=app_id)
-  # try:
-  model = app.create_model(model_id=model_id, model_type_id="multimodal-to-text")
-  # except Exception as _:
-  #   model = Model.from_auth_helper(auth=auth, model_id=model_id)
-
-  new_model = model.create_version(
-      pretrained_model_config=resources_pb2.PretrainedModelConfig(local_dev=True,))
-
-  new_model_version = new_model.model_version.id
-  compute_cluster = resources_pb2.ComputeCluster(
-      id=compute_cluster_id,
-      description="test runners repo",
-      cloud_provider=resources_pb2.CloudProvider(id="local", name="Colo 1"),
-      region="us-east-1",
-      user_id=auth.user_id,
-      cluster_type="local-dev",
-      managed_by="user",
-      key=resources_pb2.Key(id=os.environ["CLARIFAI_PAT"]),
-  )
-  compute_cluster_request = service_pb2.PostComputeClustersRequest(
-      user_app_id=client.user_app_id,
-      compute_clusters=[compute_cluster],
-  )
-  res = client.STUB.PostComputeClusters(compute_cluster_request)
-  if res.status.code != status_code_pb2.SUCCESS:
-    logger.error(json_format.MessageToDict(res, preserving_proto_field_name=True))
-    raise Exception(res.status)
-
-  nodepool = resources_pb2.Nodepool(
-      id=nodepool_id,
-      description="test runners repo",
-      compute_cluster=compute_cluster,
-      node_capacity_type=resources_pb2.NodeCapacityType(capacity_types=[1]),
-      instance_types=[
-          resources_pb2.InstanceType(
-              id='instance-1',
-              compute_info=resources_pb2.ComputeInfo(
-                  cpu_limit="1",
-                  cpu_memory="8Gi",
-                  num_accelerators=0,
-              ),
-          )
-      ],
-      max_instances=1,
-  )
-  nodepools_request = service_pb2.PostNodepoolsRequest(
-      user_app_id=client.user_app_id, compute_cluster_id=compute_cluster_id, nodepools=[nodepool])
-  res = client.STUB.PostNodepools(nodepools_request)
-  if res.status.code != status_code_pb2.SUCCESS:
-    logger.error(json_format.MessageToDict(res, preserving_proto_field_name=True))
-    raise Exception(res.status)
-
-  runner = resources_pb2.Runner(
-      description="test runners repo",
-      worker=resources_pb2.Worker(model=resources_pb2.Model(
-          id=model_id,
-          user_id=auth.user_id,
-          app_id=app_id,
-          model_version=resources_pb2.ModelVersion(id=new_model_version),
-      )),
-      num_replicas=1,
-      nodepool=nodepool,
-  )
-  runners_request = service_pb2.PostRunnersRequest(
-      user_app_id=client.user_app_id,
-      compute_cluster_id=compute_cluster_id,
-      nodepool_id=nodepool_id,
-      runners=[runner],
-  )
-  res = client.STUB.PostRunners(runners_request)
-  if res.status.code != status_code_pb2.SUCCESS:
-    logger.error(json_format.MessageToDict(res, preserving_proto_field_name=True))
-    raise Exception(res.status)
-
-  return new_model_version, res.runners[0].id
-
-
-@pytest.mark.requires_secrets
-class TestRunnerServer:
-  MODEL_PATH = MY_MODEL_PATH
-
-  @classmethod
-  def setup_class(cls):
-    if sys.version_info < (3, 9):
-      pytest.skip("This test requires Python 3.9 or higher.")
-
-    NOW = uuid.uuid4().hex[:10]
-    cls.MODEL_ID = f"test-runner-model-{NOW}"
-    cls.NODEPOOL_ID = f"test-nodepool-{NOW}"
-    cls.COMPUTE_CLUSTER_ID = f"test-compute_cluster-{NOW}"
-    cls.APP_ID = f"ci-test-runner-app-{NOW}"
-    cls.CLIENT = BaseClient.from_env()
-    cls.AUTH = cls.CLIENT.auth_helper
-    cls.AUTH.app_id = cls.APP_ID
-    print("Starting runner server")
-    cls.logger = logger
-    cls.logger.info("Starting runner server")
-
-    cls.MODEL_VERSION_ID, cls.RUNNER_ID = init_components(
-        cls.AUTH,
-        cls.CLIENT,
-        cls.APP_ID,
-        cls.MODEL_ID,
-        cls.NODEPOOL_ID,
-        cls.COMPUTE_CLUSTER_ID,
-    )
-    cls.model = Model(
-        user_id=cls.AUTH.user_id,
-        app_id=cls.AUTH.app_id,
-        model_id=cls.MODEL_ID,
-        model_version={'id': cls.MODEL_VERSION_ID},
-        base_url=cls.AUTH.base,
-        pat=cls.AUTH.pat,
-        compute_cluster_id=cls.COMPUTE_CLUSTER_ID,
-        nodepool_id=cls.NODEPOOL_ID,
-    )
-
-    cls.runner_model = _get_model_instance(cls.MODEL_PATH)
-
-    cls.runner = ModelRunner(
-        model=cls.runner_model,
-        runner_id=cls.RUNNER_ID,
-        nodepool_id=cls.NODEPOOL_ID,
-        compute_cluster_id=cls.COMPUTE_CLUSTER_ID,
-        num_parallel_polls=1,
-        base_url=cls.AUTH.base,
-        user_id=cls.AUTH.user_id,
-        health_check_port=None,
-    )
-    cls.thread = threading.Thread(target=cls.runner.start)
-    cls.thread.daemon = True  # close when python closes
-    cls.thread.start()
-
-  @classmethod
-  def teardown_class(cls):
-    auth = cls.AUTH
-    client = cls.CLIENT
-    compute_cluster_id = cls.COMPUTE_CLUSTER_ID
-    nodepool_id = cls.NODEPOOL_ID
-    runner_id = cls.RUNNER_ID
-    print("Stopping runner server")
-    cls.logger.info("Stopping runner server")
-    cls.thread.join(timeout=0.01)
-
-    cls.runner.stop()
-
-=======
->>>>>>> 0172bf3c
     user = User(user_id=auth.user_id, base_url=auth.base, pat=auth.pat, token=auth._token)
     # try:
     app = user.create_app(app_id=app_id)
