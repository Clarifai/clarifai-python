--- conflicted
+++ resolved
@@ -24,12 +24,8 @@
     license="Apache 2.0",
     python_requires='>=3.8',
     install_requires=[
-<<<<<<< HEAD
-        "clarifai-grpc>=9.8.0", "tritonclient==2.34.0", "packaging", "tqdm==4.64.1",
+        "clarifai-grpc>=9.8.1", "tritonclient==2.34.0", "packaging", "tqdm==4.64.1",
         "rich==13.4.2", "PyYAML==6.0.1"
-=======
-        "clarifai-grpc>=9.8.1", "tritonclient==2.34.0", "packaging", "tqdm==4.64.1", "rich==13.4.2"
->>>>>>> 48df7780
     ],
     entry_points={
         "console_scripts": [
