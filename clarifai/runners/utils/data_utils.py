--- conflicted
+++ resolved
@@ -1,17 +1,13 @@
 from io import BytesIO
 from typing import Dict, List
 
-<<<<<<< HEAD
 from PIL import Image as PILImage
-from clarifai.runners.utils.data_types import Audio, Image, Video
-=======
+
 from clarifai_grpc.grpc.api.resources_pb2 import ModelTypeEnumOption
 from clarifai_grpc.grpc.api.resources_pb2 import ModelTypeField as InputFieldProto
 from clarifai_grpc.grpc.api.resources_pb2 import ModelTypeRangeInfo
-from PIL import Image
->>>>>>> 8f350b9b
-
-from clarifai.runners.utils.data_types import MessageData
+
+from clarifai.runners.utils.data_types import MessageData, Audio, Image, Video
 
 
 
@@ -62,7 +58,6 @@
           return False
   return True
 
-<<<<<<< HEAD
 def build_openai_chat_format(prompt: str,
                              image: Image,
                              images: List[Image],
@@ -183,7 +178,6 @@
     raise ValueError("Video must contain either bytes or URL")
 
   return video
-=======
 
 class InputField(MessageData):
   """A field that can be used to store input data."""
@@ -309,5 +303,4 @@
       else:
         import json
         proto.default = json.dumps(default)
-    return proto
->>>>>>> 8f350b9b
+    return proto