--- conflicted
+++ resolved
@@ -1,9 +1,6 @@
 from io import BytesIO
-<<<<<<< HEAD
+
 from typing import Dict, List
-=======
-from typing import List
->>>>>>> b5ddce1d
 
 from clarifai_grpc.grpc.api import resources_pb2
 from clarifai_grpc.grpc.api.resources_pb2 import ModelTypeEnumOption
