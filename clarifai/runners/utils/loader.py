--- conflicted
+++ resolved
@@ -2,11 +2,8 @@
 import importlib.util
 import json
 import os
-<<<<<<< HEAD
 import requests
-=======
 import shutil
->>>>>>> 82295a81
 import subprocess
 
 from clarifai.utils.logging import logger
