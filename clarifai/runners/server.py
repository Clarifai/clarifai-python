--- conflicted
+++ resolved
@@ -134,14 +134,10 @@
             pat=pat,
             num_parallel_polls=num_threads,
         )
-<<<<<<< HEAD
-        if context:
-=======
 
         if context is None:
             logger.debug("Context is None. Skipping code snippet generation.")
         else:
->>>>>>> 254c06d9
             method_signatures = builder.get_method_signatures(mocking=False)
             from clarifai.runners.utils import code_script
 
@@ -166,10 +162,6 @@
                 f"> API URL:      To call your model via the API, use this model URL: {context.ui}/users/{context.user_id}/apps/{context.app_id}/models/{context.model_id}\n"
             )
             logger.info("Press CTRL+C to stop the runner.\n")
-<<<<<<< HEAD
-=======
-
->>>>>>> 254c06d9
         runner.start()  # start the runner to fetch work from the API.
 
 
