"""
This is simply the main file for the server that imports ModelRunner implementation
and starts the server.
"""

import argparse
import os
from concurrent import futures
from typing import Optional

from clarifai_grpc.grpc.api import service_pb2_grpc
from clarifai_protocol.utils.grpc_server import GRPCServer

from clarifai.runners.models.model_builder import ModelBuilder
from clarifai.runners.models.model_run_locally import ModelRunLocally
from clarifai.runners.models.model_runner import ModelRunner
from clarifai.runners.models.model_servicer import ModelServicer
from clarifai.utils.logging import logger
from clarifai.utils.secrets import get_secrets_path, load_secrets, start_secrets_watcher


def main():
    parser = argparse.ArgumentParser()
    parser.add_argument(
        '--port',
        type=int,
        default=8000,
        help="The port to host the gRPC server at.",
        choices=range(1024, 65535),
    )
    parser.add_argument(
        '--pool_size',
        type=int,
        default=os.environ.get('CLARIFAI_NUM_THREADS', 32),
        help="The number of threads to use for the gRPC server. Runner (ie. grpc=False) threads are read from the config file and ModelBuilder defaults.",
        choices=range(1, 129),
    )  # pylint: disable=range-builtin-not-iterating
    parser.add_argument(
        '--max_queue_size',
        type=int,
        default=10,
        help='Max queue size of requests before we begin to reject requests (default: 10).',
        choices=range(1, 21),
    )  # pylint: disable=range-builtin-not-iterating
    parser.add_argument(
        '--max_msg_length',
        type=int,
        default=1024 * 1024 * 1024,
        help='Max message length of grpc requests (default: 1 GB).',
    )
    parser.add_argument(
        '--enable_tls',
        action='store_true',
        default=False,
        help='Set to true to enable TLS (default: False) since this server is meant for local development only.',
    )
    parser.add_argument(
        '--grpc',
        action='store_true',
        default=False,
        help='Set to true to start the gRPC server (default: False). If set to false, the server will not start and only the runner loop will start to fetch work from the API.',
    )
    parser.add_argument(
        '--model_path',
        type=str,
        required=True,
        help='The path to the model directory that contains implemention of the model.',
    )
    parser.add_argument(
        '--compute_cluster_id',
        type=str,
        default=None,
        help='The compute cluster ID for the runner.',
    )
    parser.add_argument(
        '--user_id',
        type=str,
        default=None,
        help='The user ID for the runner.',
    )
    parser.add_argument(
        '--nodepool_id',
        type=str,
        default=None,
        help='The nodepool ID for the runner.',
    )
    parser.add_argument(
        '--runner_id',
        type=str,
        default=None,
        help='The runner ID for the runner.',
    )
    parser.add_argument(
        '--base_url',
        type=str,
        default=None,
        help='The base URL for the Clarifai API.',
    )
    parser.add_argument(
        '--pat',
        type=str,
        default=None,
        help='The personal access token for the Clarifai API.',
    )
    parser.add_argument(
        '--num_threads',
        type=int,
        default=0,
        help='The number of threads for the runner to use (default: 0, which means read from config.yaml).',
    )

    parser.add_argument(
        '--is_local_runner',
        type=bool,
        default=False,
        help='Indicates if the runner is a local runner.',
    )

    parsed_args = parser.parse_args()
    server = ModelServer(parsed_args.model_path)

    if not parsed_args.grpc:
        server.serve(
            compute_cluster_id=parsed_args.compute_cluster_id,
            user_id=parsed_args.user_id,
            nodepool_id=parsed_args.nodepool_id,
            runner_id=parsed_args.runner_id,
            base_url=parsed_args.base_url,
            pat=parsed_args.pat,
            num_threads=parsed_args.num_threads,
        )
    else:
        server.serve(
            port=parsed_args.port,
            pool_size=parsed_args.pool_size,
            max_queue_size=parsed_args.max_queue_size,
            max_msg_length=parsed_args.max_msg_length,
            enable_tls=parsed_args.enable_tls,
            grpc=parsed_args.grpc,
        )


class ModelServer:
    def __init__(self, model_path, model_runner_local: ModelRunLocally = None):
        """Initialize the ModelServer.
        Args:
            model_path: Path to the model directory
            model_runner_local: ModelRunLocally instance (This is used to run the model locally with different modes like container or environment and patch it to Local Runner)
        """
        self.model_path = model_path
        self.model_runner_local = model_runner_local
        self._servicer = None
        self._runner = None
        self._secrets_path = get_secrets_path()
        self._watcher_thread = None

        # Initialize secrets system with enhanced validation
        self._initialize_secrets_system()

        # Build model after secrets are loaded
        self._builder = ModelBuilder(model_path, download_validation_only=True)
        if self.model_runner_local:
            self._current_model = self.model_runner_local.builder.create_model_instance(
                mocking=True
            )
        else:
            self._current_model = self._builder.create_model_instance()
        logger.info("ModelServer initialized successfully")

    def _initialize_secrets_system(self):
        """Initialize the secrets management system with comprehensive validation."""
        if not self._secrets_path:
            logger.info("No secrets path configured, running without secrets")
            return

        logger.info(f"Initializing secrets system with path: {self._secrets_path}")

        # Load existing secrets if directory exists
        if self._secrets_path.exists():
            try:
                loaded_secrets = load_secrets(self._secrets_path)
                if loaded_secrets:
                    logger.info(f"Loaded {len(loaded_secrets)} initial secrets")
                else:
                    logger.info("Secrets directory exists but contains no valid secrets")
            except Exception as e:
                logger.error(f"Error loading initial secrets: {e}")
        else:
            logger.info(f"Secrets directory does not exist yet: {self._secrets_path}")

        # Always start the watcher regardless of current directory state
        # This handles the case where secrets are mounted after server startup
        try:
            self._watcher_thread = start_secrets_watcher(
                self._secrets_path, self.reload_model_on_secrets_change, interval=10.0
            )
            logger.info("Secrets watcher started successfully")
        except Exception as e:
            logger.error(f"Failed to start secrets watcher: {e}")
            # Don't fail server startup if watcher fails
            self._watcher_thread = None

    def reload_model_on_secrets_change(self) -> None:
        """Reload model and environment secrets when the secrets directory changes.

        This method implements a robust reload strategy with comprehensive error handling
        and component state management.
        """
        logger.info("Detected secrets change, initiating model reload sequence...")

        # Step 1: Reload secrets from filesystem
        if self._secrets_path is not None:
            try:
                loaded_secrets = load_secrets(self._secrets_path)
                if loaded_secrets:
                    logger.info(f"Reloaded {len(loaded_secrets)} secrets")
                else:
                    logger.warning("No secrets loaded during reload")
            except Exception as e:
                logger.error(f"Failed to reload secrets: {e}")
                return

        # Step 2: Rebuild model instance
        if self._builder is not None:
            try:
                logger.info("Rebuilding model instance...")
                self._current_model = self._builder.create_model_instance()
                logger.info("Model instance rebuilt successfully")
            except Exception as e:
                logger.error(f"Failed to rebuild model instance: {e}")
                # Keep the previous model instance if rebuild fails
                return

        # Step 3: Update servicer with new model
        if self._servicer and self._current_model:
            try:
                self._servicer.set_model(self._current_model)
                logger.info("Updated servicer with new model instance")
            except Exception as e:
                logger.error(f"Failed to update servicer with new model: {e}")

        # Step 4: Update runner with new model
        if self._runner and self._current_model:
            try:
                self._runner.set_model(self._current_model)
                logger.info("Updated runner with new model instance")
            except Exception as e:
                logger.error(f"Failed to update runner with new model: {e}")

        logger.info("Model reload sequence completed successfully")

    def shutdown(self):
        """Gracefully shutdown the server and cleanup resources."""
        logger.info("Shutting down ModelServer...")

        # Stop the watcher thread
        if self._watcher_thread and self._watcher_thread.is_alive():
            logger.info("Stopping secrets watcher...")
            # Note: Since it's a daemon thread, it will stop when main process exits
        logger.info("ModelServer shutdown completed")

    def serve(
        self,
        port=8000,
        pool_size=32,
        num_threads=0,
        max_queue_size=10,
        max_msg_length=1024 * 1024 * 1024,
        enable_tls=False,
        grpc=False,
        user_id: Optional[str] = os.environ.get("CLARIFAI_USER_ID", None),
        compute_cluster_id: Optional[str] = os.environ.get("CLARIFAI_COMPUTE_CLUSTER_ID", None),
        nodepool_id: Optional[str] = os.environ.get("CLARIFAI_NODEPOOL_ID", None),
        runner_id: Optional[str] = os.environ.get("CLARIFAI_RUNNER_ID", None),
        base_url: Optional[str] = os.environ.get("CLARIFAI_API_BASE", "https://api.clarifai.com"),
        pat: Optional[str] = os.environ.get("CLARIFAI_PAT", None),
        context=None,  # This is the current context object that contains user_id, app_id, model_id, etc.
    ):
        # `num_threads` can be set in config.yaml or via the environment variable CLARIFAI_NUM_THREADS="<integer>".
        # Note: The value in config.yaml takes precedence over the environment variable.
        if num_threads == 0:
            num_threads = self._builder.config.get("num_threads")
        # Setup the grpc server for local development.
        if grpc:
            self.start_servicer(
                port,
                pool_size,
                max_queue_size,
                max_msg_length,
                enable_tls,
            )
        else:
            # start the runner with the proper env variables and as a runner protocol.
            self.start_runner(
                compute_cluster_id,
                user_id,
                nodepool_id,
                runner_id,
                base_url,
                pat,
                num_threads,
            )

    def start_servicer(self, port, pool_size, max_queue_size, max_msg_length, enable_tls):
        # initialize the servicer with the runner so that it gets the predict(), generate(), stream() classes.
        self._servicer = ModelServicer(self._current_model)

        server = GRPCServer(
            futures.ThreadPoolExecutor(
                max_workers=pool_size,
                thread_name_prefix="ServeCalls",
            ),
            max_msg_length,
            max_queue_size,
        )
        server.add_port_to_server('[::]:%s' % port, enable_tls)

        service_pb2_grpc.add_V2Servicer_to_server(self._servicer, server)
        server.start()
        logger.info("Started server on port %s", port)
        logger.info(f"Access the model at http://localhost:{port}")
        server.wait_for_termination()

    def start_runner(
        self,
        compute_cluster_id,
        user_id,
        nodepool_id,
        runner_id,
        base_url,
        pat,
        num_threads,
    ):
        # initialize the Runner class. This is what the user implements.
        assert compute_cluster_id is not None, "compute_cluster_id must be set for the runner."
        assert nodepool_id is not None, "nodepool_id must be set for the runner"
        assert runner_id is not None, "runner_id must be set for the runner."
        assert base_url is not None, "base_url must be set for the runner."
        self._runner = ModelRunner(
            model=self._current_model,
            user_id=user_id,
            compute_cluster_id=compute_cluster_id,
            nodepool_id=nodepool_id,
            runner_id=runner_id,
            base_url=base_url,
            pat=pat,
            num_parallel_polls=num_threads,
        )

<<<<<<< HEAD
=======
        if context is None:
            logger.debug("Context is None. Skipping code snippet generation.")
        else:
            method_signatures = self._builder.get_method_signatures(mocking=False)
            from clarifai.runners.utils import code_script

            snippet = code_script.generate_client_script(
                method_signatures,
                user_id=context.user_id,
                app_id=context.app_id,
                model_id=context.model_id,
                deployment_id=context.deployment_id,
                deployment_user_id=context.user_id,
                base_url=context.api_base,
                colorize=True,
            )
            logger.info(
                "✅ Your model is running locally and is ready for requests from the API...\n"
            )
            logger.info(
                f"> Code Snippet: To call your model via the API, use this code snippet:\n{snippet}"
            )
            logger.info(
                f"> Playground:   To chat with your model, visit: {context.ui}/playground?model={context.model_id}__{context.model_version_id}&user_id={context.user_id}&app_id={context.app_id}\n"
            )
            logger.info(
                f"> API URL:      To call your model via the API, use this model URL: {context.ui}/{context.user_id}/{context.app_id}/models/{context.model_id}\n"
            )
            logger.info("Press CTRL+C to stop the runner.\n")
>>>>>>> 16ed1e12
        self._runner.start()  # start the runner to fetch work from the API.


if __name__ == '__main__':
    main()<|MERGE_RESOLUTION|>--- conflicted
+++ resolved
@@ -347,8 +347,6 @@
             num_parallel_polls=num_threads,
         )
 
-<<<<<<< HEAD
-=======
         if context is None:
             logger.debug("Context is None. Skipping code snippet generation.")
         else:
@@ -378,7 +376,6 @@
                 f"> API URL:      To call your model via the API, use this model URL: {context.ui}/{context.user_id}/{context.app_id}/models/{context.model_id}\n"
             )
             logger.info("Press CTRL+C to stop the runner.\n")
->>>>>>> 16ed1e12
         self._runner.start()  # start the runner to fetch work from the API.
 
 
