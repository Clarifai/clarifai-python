--- conflicted
+++ resolved
@@ -1,7 +1,4 @@
-<<<<<<< HEAD
-=======
 import collections.abc as abc
->>>>>>> 7155d1b7
 import inspect
 import itertools
 import logging
@@ -275,14 +272,9 @@
         if k not in python_param_types:
           continue
 
-<<<<<<< HEAD
-        if hasattr(python_param_types[k], "__args__") and getattr(python_param_types[k],
-                                                                  "__origin__", None) == Iterator:
-=======
         if hasattr(python_param_types[k],
                    "__args__") and (getattr(python_param_types[k], "__origin__",
                                             None) in [abc.Iterator, abc.Generator, abc.Iterable]):
->>>>>>> 7155d1b7
           # get the type of the items in the stream
           stream_type = python_param_types[k].__args__[0]
 
