import hashlib
import os
import platform
import shutil
import signal
import subprocess
import sys
import tempfile
import time
import traceback
import venv

from clarifai_grpc.grpc.api import resources_pb2, service_pb2
from clarifai_grpc.grpc.api.status import status_code_pb2, status_pb2

from clarifai.runners.models.model_builder import ModelBuilder
from clarifai.runners.utils.url_fetcher import ensure_urls_downloaded
from clarifai.utils.logging import logger


class ModelRunLocally:

  def __init__(self, model_path):
    self.model_path = model_path
    self.requirements_file = os.path.join(self.model_path, "requirements.txt")

<<<<<<< HEAD
    # ModelBuilder contains multiple useful methods to interact with the model
    self.builder = ModelBuilder(self.model_path)
    self.config = self.builder.config
=======
    # ModelUploader contains multiple useful methods to interact with the model
    self.uploader = ModelUploader(self.model_path, download_validation_only=True)
    self.config = self.uploader.config
>>>>>>> b85883f3

  def _requirements_hash(self):
    """Generate a hash of the requirements file."""
    with open(self.requirements_file, "r") as f:
      return hashlib.md5(f.read().encode('utf-8')).hexdigest()

  def _get_env_executable(self):
    """Get the python executable from the virtual environment."""
    # Depending on the platform, venv scripts are placed in either "Scripts" (Windows) or "bin" (Linux/Mac)
    if platform.system().lower().startswith("win"):
      scripts_folder = "Scripts"
      python_exe = "python.exe"
      pip_exe = "pip.exe"
    else:
      scripts_folder = "bin"
      python_exe = "python"
      pip_exe = "pip"

    self.python_executable = os.path.join(self.venv_dir, scripts_folder, python_exe)
    self.pip_executable = os.path.join(self.venv_dir, scripts_folder, pip_exe)

    return self.python_executable, self.pip_executable

  def create_temp_venv(self):
    """Create a temporary virtual environment."""
    requirements_hash = self._requirements_hash()

    temp_dir = os.path.join(tempfile.gettempdir(), str(requirements_hash))
    venv_dir = os.path.join(temp_dir, "venv")

    if os.path.exists(temp_dir):
      logger.info(f"Using previous virtual environment at {temp_dir}")
      use_existing_venv = True
    else:
      logger.info("Creating temporary virtual environment...")
      use_existing_venv = False
      venv.create(venv_dir, with_pip=True)
      logger.info(f"Created temporary virtual environment at {venv_dir}")

    self.venv_dir = venv_dir
    self.temp_dir = temp_dir
    self.python_executable, self.pip_executable = self._get_env_executable()

    return use_existing_venv

  def install_requirements(self):
    """Install the dependencies from requirements.txt and Clarifai."""
    _, pip_executable = self._get_env_executable()
    try:
      logger.info(
          f"Installing requirements from {self.requirements_file}... in the virtual environment {self.venv_dir}"
      )
      subprocess.check_call([pip_executable, "install", "-r", self.requirements_file])
      logger.info("Installing Clarifai package...")
      subprocess.check_call([pip_executable, "install", "clarifai"])
      logger.info("Requirements installed successfully!")
    except subprocess.CalledProcessError as e:
      logger.error(f"Error installing requirements: {e}")
      self.clean_up()
      sys.exit(1)

  def _build_request(self):
    """Create a mock inference request for testing the model."""

<<<<<<< HEAD
    builder = ModelBuilder(self.model_path)
    model_version_proto = builder.get_model_version_proto()
=======
    model_version_proto = self.uploader.get_model_version_proto()
>>>>>>> b85883f3
    model_version_proto.id = "model_version"

    return service_pb2.PostModelOutputsRequest(
        model=resources_pb2.Model(model_version=model_version_proto),
        inputs=[
            resources_pb2.Input(data=resources_pb2.Data(
                text=resources_pb2.Text(raw="How many people live in new york?"),
                image=resources_pb2.Image(url="https://samples.clarifai.com/metro-north.jpg"),
                audio=resources_pb2.Audio(url="https://samples.clarifai.com/GoodMorning.wav"),
                video=resources_pb2.Video(url="https://samples.clarifai.com/beer.mp4"),
            ))
        ],
    )

  def _build_stream_request(self):
    request = self._build_request()
    for i in range(1):
      yield request

  def _run_model_inference(self, model):
    """Perform inference using the model."""
    request = self._build_request()
    stream_request = self._build_stream_request()

    ensure_urls_downloaded(request)
    predict_response = None
    generate_response = None
    stream_response = None
    try:
      predict_response = model.predict(request)
    except NotImplementedError:
      logger.info("Model does not implement predict() method.")
    except Exception as e:
      logger.error(f"Model Prediction failed: {e}")
      traceback.print_exc()
      predict_response = service_pb2.MultiOutputResponse(status=status_pb2.Status(
          code=status_code_pb2.MODEL_PREDICTION_FAILED,
          description="Prediction failed",
          details="",
          internal_details=str(e),
      ))

    if predict_response:
      if predict_response.outputs[0].status.code != status_code_pb2.SUCCESS:
        logger.error(f"Moddel Prediction failed: {predict_response}")
      else:
        logger.info(f"Model Prediction succeeded: {predict_response}")

    try:
      generate_response = model.generate(request)
    except NotImplementedError:
      logger.info("Model does not implement generate() method.")
    except Exception as e:
      logger.error(f"Model Generation failed: {e}")
      traceback.print_exc()
      generate_response = service_pb2.MultiOutputResponse(status=status_pb2.Status(
          code=status_code_pb2.MODEL_GENERATION_FAILED,
          description="Generation failed",
          details="",
          internal_details=str(e),
      ))

    if generate_response:
      generate_first_res = next(generate_response)
      if generate_first_res.outputs[0].status.code != status_code_pb2.SUCCESS:
        logger.error(f"Moddel Prediction failed: {generate_first_res}")
      else:
        logger.info(
            f"Model Prediction succeeded for generate and first response: {generate_first_res}")

    try:
      stream_response = model.stream(stream_request)
    except NotImplementedError:
      logger.info("Model does not implement stream() method.")
    except Exception as e:
      logger.error(f"Model Stream failed: {e}")
      traceback.print_exc()
      stream_response = service_pb2.MultiOutputResponse(status=status_pb2.Status(
          code=status_code_pb2.MODEL_STREAM_FAILED,
          description="Stream failed",
          details="",
          internal_details=str(e),
      ))

    if stream_response:
      stream_first_res = next(stream_response)
      if stream_first_res.outputs[0].status.code != status_code_pb2.SUCCESS:
        logger.error(f"Moddel Prediction failed: {stream_first_res}")
      else:
        logger.info(
            f"Model Prediction succeeded for stream and first response: {stream_first_res}")

  def _run_test(self):
    """Test the model locally by making a prediction."""
    # Create the model
    model = self.builder.create_model_instance()
    # send an inference.
    self._run_model_inference(model)

  def test_model(self):
    """Test the model by running it locally in the virtual environment."""

    import_path = repr(os.path.dirname(os.path.abspath(__file__)))
    model_path = repr(self.model_path)

    command_string = (f"import sys; "
                      f"sys.path.append({import_path}); "
                      f"from model_run_locally import ModelRunLocally; "
                      f"ModelRunLocally({model_path})._run_test()")

    command = [self.python_executable, "-c", command_string]
    process = None
    try:
      logger.info("Testing the model locally...")
      process = subprocess.Popen(command)
      # Wait for the process to complete
      process.wait()
      if process.returncode == 0:
        logger.info("Model tested successfully!")
      if process.returncode != 0:
        raise subprocess.CalledProcessError(process.returncode, command)
    except subprocess.CalledProcessError as e:
      logger.error(f"Error testing the model: {e}")
      sys.exit(1)
    except Exception as e:
      logger.error(f"Unexpected error: {e}")
      sys.exit(1)
    finally:
      # After the function runs, check if the process is still running
      if process and process.poll() is None:
        logger.info("Process is still running. Terminating process.")
        process.terminate()
        try:
          process.wait(timeout=5)
        except subprocess.TimeoutExpired:
          logger.info("Process did not terminate gracefully. Killing process.")
          # Kill the process if it doesn't terminate after 5 seconds
          process.kill()

  # run the model server
  def run_model_server(self, port=8080):
    """Run the Clarifai Runners's model server."""

    command = [
        self.python_executable, "-m", "clarifai.runners.server", "--model_path", self.model_path,
        "--grpc", "--port",
        str(port)
    ]
    try:
      logger.info(
          f"Starting model server at localhost:{port} with the model at {self.model_path}...")
      subprocess.check_call(command)
      logger.info("Model server started successfully and running at localhost:{port}")
    except subprocess.CalledProcessError as e:
      logger.error(f"Error running model server: {e}")
      self.clean_up()
      sys.exit(1)

  def _docker_hash(self):
    """Generate a hash of the combined requirements file and Dockefile"""
    with open(self.requirements_file, "r") as f:
      requirements_hash = hashlib.md5(f.read().encode('utf-8')).hexdigest()
    with open(os.path.join(self.model_path, "Dockerfile"), "r") as f:
      dockerfile_hash = hashlib.md5(f.read().encode('utf-8')).hexdigest()

    return hashlib.md5(f"{requirements_hash}{dockerfile_hash}".encode('utf-8')).hexdigest()

  def is_docker_installed(self):
    """Checks if Docker is installed on the system."""
    try:
      logger.info("Checking if Docker is installed...")
      subprocess.run(["docker", "--version"], check=True)
      return True
    except subprocess.CalledProcessError:
      logger.error(
          "Docker is not installed! Please install Docker to run the model in a container.")
      return False

  def build_docker_image(
      self,
      image_name="model_image",
  ):
    """Build the docker image using the Dockerfile in the model directory."""
    try:
      logger.info(f"Building docker image from Dockerfile in {self.model_path}...")

      # since we don't want to copy the model directory into the container, we need to modify the Dockerfile and comment out the COPY instruction
      dockerfile_path = os.path.join(self.model_path, "Dockerfile")
      # Read the Dockerfile
      with open(dockerfile_path, 'r') as file:
        lines = file.readlines()

      # Comment out the COPY instruction that copies the current folder
      modified_lines = []
      for line in lines:
        if 'COPY .' in line and '/app/model_dir/main' in line:
          modified_lines.append(f'# {line}')
        else:
          modified_lines.append(line)

      # Create a temporary directory to store the modified Dockerfile
      with tempfile.TemporaryDirectory() as temp_dir:
        temp_dockerfile_path = os.path.join(temp_dir, "Dockerfile.temp")

        # Write the modified Dockerfile to the temporary file
        with open(temp_dockerfile_path, 'w') as file:
          file.writelines(modified_lines)

        # Build the Docker image using the temporary Dockerfile
        subprocess.check_call(
            ['docker', 'build', '-t', image_name, '-f', temp_dockerfile_path, self.model_path])
      logger.info(f"Docker image '{image_name}' built successfully!")
    except subprocess.CalledProcessError as e:
      logger.info(f"Error occurred while building the Docker image: {e}")
      sys.exit(1)

  def docker_image_exists(self, image_name):
    """Check if the Docker image exists."""
    try:
      logger.info(f"Checking if Docker image '{image_name}' exists...")
      subprocess.run(["docker", "inspect", image_name], check=True)
      logger.info(f"Docker image '{image_name}' exists!")
      return True
    except subprocess.CalledProcessError:
      logger.info(f"Docker image '{image_name}' does not exist!")
      return False

  def _gpu_is_available(self):
    """
    Checks if nvidia-smi is available, indicating a GPU is likely accessible.
    """
    return shutil.which("nvidia-smi") is not None

  def run_docker_container(self,
                           image_name,
                           container_name="clarifai-model-container",
                           port=8080,
                           env_vars=None):
    """Runs a Docker container from the specified image."""
    try:
      logger.info(f"Running Docker container '{container_name}' from image '{image_name}'...")
      # Base docker run command
      cmd = ["docker", "run", "--name", container_name, '--rm', "--network", "host"]
      if self._gpu_is_available():
        cmd.extend(["--gpus", "all"])
      # Add volume mappings
      cmd.extend(["-v", f"{self.model_path}:/app/model_dir/main"])
      # Add environment variables
      if env_vars:
        for key, value in env_vars.items():
          cmd.extend(["-e", f"{key}={value}"])
      # Add the image name
      cmd.append(image_name)
      # update the CMD to run the server
      cmd.extend(["--model_path", "/app/model_dir/main", "--grpc", "--port", str(port)])
      # Run the container
      process = subprocess.Popen(cmd,)
      logger.info(
          f"Docker container '{container_name}' is running successfully! access the model at http://localhost:{port}"
      )

      # Function to handle Ctrl+C (SIGINT) gracefully
      def signal_handler(sig, frame):
        logger.info(f"Stopping Docker container '{container_name}'...")
        subprocess.run(["docker", "stop", container_name], check=True)
        process.terminate()
        logger.info(f"Docker container '{container_name}' stopped successfully!")
        time.sleep(1)
        sys.exit(0)

      # Register the signal handler for SIGINT (Ctrl+C)
      signal.signal(signal.SIGINT, signal_handler)
      # Wait for the process to finish (keeps the container running until it's stopped)
      process.wait()
    except subprocess.CalledProcessError as e:
      logger.info(f"Error occurred while running the Docker container: {e}")
      sys.exit(1)
    except Exception as e:
      logger.info(f"Error occurred while running the Docker container: {e}")
      sys.exit(1)

  def test_model_container(self,
                           image_name,
                           container_name="clarifai-model-container",
                           env_vars=None):
    """Test the model inside the Docker container."""
    try:
      logger.info("Testing the model inside the Docker container...")
      # Base docker run command
      cmd = ["docker", "run", "--name", container_name, '--rm', "--network", "host"]
      if self._gpu_is_available():
        cmd.extend(["--gpus", "all"])
      # update the entrypoint for testing the model
      cmd.extend(["--entrypoint", "python"])
      # Add volume mappings
      cmd.extend(["-v", f"{self.model_path}:/app/model_dir/main"])
      # Add environment variables
      if env_vars:
        for key, value in env_vars.items():
          cmd.extend(["-e", f"{key}={value}"])
      # Add the image name
      cmd.append(image_name)
      # update the CMD to test the model inside the container
      cmd.extend([
          "-c",
          "from clarifai.runners.models.model_run_locally import ModelRunLocally; ModelRunLocally('/app/model_dir/main')._run_test()"
      ])
      # Run the container
      subprocess.check_call(cmd)
      logger.info("Model tested successfully!")
    except subprocess.CalledProcessError as e:
      logger.error(f"Error testing the model inside the Docker container: {e}")
      sys.exit(1)

  def container_exists(self, container_name="clarifai-model-container"):
    """Check if the Docker container exists."""
    try:
      # Run docker ps -a to list all containers (running and stopped)
      result = subprocess.run(
          ["docker", "ps", "-a", "--filter", f"name={container_name}", "--format", "{{.Names}}"],
          check=True,
          capture_output=True,
          text=True)
      # If the container name is returned, it exists
      if result.stdout.strip() == container_name:
        logger.info(f"Docker container '{container_name}' exists.")
        return True
      else:
        return False
    except subprocess.CalledProcessError as e:
      logger.error(f"Error occurred while checking if container exists: {e}")
      return False

  def stop_docker_container(self, container_name="clarifai-model-container"):
    """Stop the Docker container if it's running."""
    try:
      # Check if the container is running
      result = subprocess.run(
          ["docker", "ps", "--filter", f"name={container_name}", "--format", "{{.Names}}"],
          check=True,
          capture_output=True,
          text=True)
      if result.stdout.strip() == container_name:
        logger.info(f"Docker container '{container_name}' is running. Stopping it...")
        subprocess.run(["docker", "stop", container_name], check=True)
        logger.info(f"Docker container '{container_name}' stopped successfully!")
    except subprocess.CalledProcessError as e:
      logger.error(f"Error occurred while stopping the Docker container: {e}")

  def remove_docker_container(self, container_name="clarifai-model-container"):
    """Remove the Docker container."""
    try:
      logger.info(f"Removing Docker container '{container_name}'...")
      subprocess.run(["docker", "rm", container_name], check=True)
      logger.info(f"Docker container '{container_name}' removed successfully!")
    except subprocess.CalledProcessError as e:
      logger.error(f"Error occurred while removing the Docker container: {e}")

  def remove_docker_image(self, image_name):
    """Remove the Docker image."""
    try:
      logger.info(f"Removing Docker image '{image_name}'...")
      subprocess.run(["docker", "rmi", image_name], check=True)
      logger.info(f"Docker image '{image_name}' removed successfully!")
    except subprocess.CalledProcessError as e:
      logger.error(f"Error occurred while removing the Docker image: {e}")

  def clean_up(self):
    """Clean up the temporary virtual environment."""
    if os.path.exists(self.temp_dir):
      logger.info("Cleaning up temporary virtual environment...")
      shutil.rmtree(self.temp_dir)


def main(model_path,
         run_model_server=False,
         inside_container=False,
         port=8080,
         keep_env=False,
         keep_image=False):

  if not os.environ['CLARIFAI_PAT']:
    logger.error(
        "CLARIFAI_PAT environment variable is not set! Please set your PAT in the 'CLARIFAI_PAT' environment variable."
    )
    sys.exit(1)
  manager = ModelRunLocally(model_path)
  manager.builder.download_checkpoints()
  if inside_container:
    if not manager.is_docker_installed():
      sys.exit(1)
    manager.builder.create_dockerfile()
    image_tag = manager._docker_hash()
    image_name = f"{manager.config['model']['id']}:{image_tag}"
    container_name = manager.config['model']['id']
    if not manager.docker_image_exists(image_name):
      manager.build_docker_image(image_name=image_name)
    try:
      envs = {
          'CLARIFAI_PAT': os.environ['CLARIFAI_PAT'],
          'CLARIFAI_API_BASE': os.environ.get('CLARIFAI_API_BASE', 'https://api.clarifai.com')
      }
      if run_model_server:
        manager.run_docker_container(
            image_name=image_name, container_name=container_name, port=port, env_vars=envs)
      else:
        manager.test_model_container(
            image_name=image_name, container_name=container_name, env_vars=envs)
    finally:
      if manager.container_exists(container_name):
        manager.stop_docker_container(container_name)
        manager.remove_docker_container(container_name=container_name)
      if not keep_image:
        manager.remove_docker_image(image_name)

  else:
    try:
      use_existing_env = manager.create_temp_venv()
      if not use_existing_env:
        manager.install_requirements()
      if run_model_server:
        manager.run_model_server(port)
      else:
        manager.test_model()
    finally:
      if not keep_env:
        manager.clean_up()<|MERGE_RESOLUTION|>--- conflicted
+++ resolved
@@ -24,15 +24,9 @@
     self.model_path = model_path
     self.requirements_file = os.path.join(self.model_path, "requirements.txt")
 
-<<<<<<< HEAD
     # ModelBuilder contains multiple useful methods to interact with the model
-    self.builder = ModelBuilder(self.model_path)
+    self.builder = ModelBuilder(self.model_path, download_validation_only=True)
     self.config = self.builder.config
-=======
-    # ModelUploader contains multiple useful methods to interact with the model
-    self.uploader = ModelUploader(self.model_path, download_validation_only=True)
-    self.config = self.uploader.config
->>>>>>> b85883f3
 
   def _requirements_hash(self):
     """Generate a hash of the requirements file."""
@@ -97,12 +91,7 @@
   def _build_request(self):
     """Create a mock inference request for testing the model."""
 
-<<<<<<< HEAD
-    builder = ModelBuilder(self.model_path)
-    model_version_proto = builder.get_model_version_proto()
-=======
-    model_version_proto = self.uploader.get_model_version_proto()
->>>>>>> b85883f3
+    model_version_proto = self.builder.get_model_version_proto()
     model_version_proto.id = "model_version"
 
     return service_pb2.PostModelOutputsRequest(
