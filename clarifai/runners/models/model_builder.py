import builtins
import importlib
import inspect
import os
import re
import shutil
import sys
import tarfile
import time
from string import Template
from unittest.mock import MagicMock

import yaml
from clarifai_grpc.grpc.api import resources_pb2, service_pb2
from clarifai_grpc.grpc.api.status import status_code_pb2
from google.protobuf import json_format

from clarifai.client.base import BaseClient
from clarifai.runners.models.model_class import ModelClass
from clarifai.runners.utils.const import (
    AVAILABLE_PYTHON_IMAGES,
    AVAILABLE_TORCH_IMAGES,
    CONCEPTS_REQUIRED_MODEL_TYPE,
    DEFAULT_DOWNLOAD_CHECKPOINT_WHEN,
    DEFAULT_PYTHON_VERSION,
    DEFAULT_RUNTIME_DOWNLOAD_PATH,
    PYTHON_BASE_IMAGE,
    TORCH_BASE_IMAGE,
)
from clarifai.runners.utils.loader import HuggingFaceLoader
from clarifai.runners.utils.method_signatures import signatures_to_yaml
from clarifai.urls.helper import ClarifaiUrlHelper
from clarifai.utils.logging import logger
from clarifai.versions import CLIENT_VERSION

# parse the user's requirements.txt to determine the proper base image to build on top of, based on the torch and other large dependencies and it's versions
# List of dependencies to look for
dependencies = [
    'torch',
    'clarifai',
]


<<<<<<< HEAD
=======
def _clear_line(n: int = 1) -> None:
    LINE_UP = '\033[1A'  # Move cursor up one line
    LINE_CLEAR = '\x1b[2K'  # Clear the entire line
    for _ in range(n):
        print(LINE_UP, end=LINE_CLEAR, flush=True)


def is_related(object_class, main_class):
    # Check if the object_class is a subclass of main_class
    if issubclass(object_class, main_class):
        return True

    # Check if the object_class is a subclass of any of the parent classes of main_class
    parent_classes = object_class.__bases__
    for parent in parent_classes:
        if main_class in parent.__bases__:
            return True
    return False


>>>>>>> b7216e30
class ModelBuilder:
    DEFAULT_CHECKPOINT_SIZE = 50 * 1024**3  # 50 GiB

    def __init__(self, folder: str, validate_api_ids: bool = True, download_validation_only=False):
        """
        :param folder: The folder containing the model.py, config.yaml, requirements.txt and
        checkpoints.
        :param validate_api_ids: Whether to validate the user_id and app_id in the config file. TODO(zeiler):
        deprecate in favor of download_validation_only.
        :param download_validation_only: Whether to skip the API config validation. Set to True if
        just downloading a checkpoint.
        """
        self._client = None
        if not validate_api_ids:  # for backwards compatibility
            download_validation_only = True
        self.download_validation_only = download_validation_only
        self.folder = self._validate_folder(folder)
        self.config = self._load_config(os.path.join(self.folder, 'config.yaml'))
        self._validate_config()
        self.model_proto = self._get_model_proto()
        self.model_id = self.model_proto.id
        self.model_version_id = None
        self.inference_compute_info = self._get_inference_compute_info()
        self.is_v3 = True  # Do model build for v3

    def create_model_instance(self, load_model=True, mocking=False):
        """
        Create an instance of the model class, as specified in the config file.
        """
        model_class = self.load_model_class(mocking=mocking)

        # initialize the model
        model = model_class()
        if load_model:
            model.load_model()
        return model

    def load_model_class(self, mocking=False):
        """
        Import the model class from the model.py file, dynamically handling missing dependencies
        """
        # look for default model.py file location
        for loc in ["model.py", "1/model.py"]:
            model_file = os.path.join(self.folder, loc)
            if os.path.exists(model_file):
                break
        if not os.path.exists(model_file):
            raise Exception("Model file not found.")

        module_name = os.path.basename(model_file).replace(".py", "")

        spec = importlib.util.spec_from_file_location(module_name, model_file)
        module = importlib.util.module_from_spec(spec)
        sys.modules[module_name] = module

        original_import = builtins.__import__

        def custom_import(name, globals=None, locals=None, fromlist=(), level=0):
            # Allow standard libraries and clarifai
            if self._is_standard_or_clarifai(name):
                return original_import(name, globals, locals, fromlist, level)

            # Mock all third-party imports to avoid ImportErrors or other issues
            return MagicMock()

        if mocking:
            # Replace the built-in __import__ function with our custom one
            builtins.__import__ = custom_import

        try:
            spec.loader.exec_module(module)
        except Exception as e:
            logger.error(f"Error loading model.py: {e}")
            raise
        finally:
            # Restore the original __import__ function
            builtins.__import__ = original_import

        # Find all classes in the model.py file that are subclasses of ModelClass
        classes = [
            cls
            for _, cls in inspect.getmembers(module, inspect.isclass)
            if is_related(cls, ModelClass) and cls.__module__ == module.__name__
        ]
        #  Ensure there is exactly one subclass of BaseRunner in the model.py file
        if len(classes) != 1:
            # check for old inheritence structure, ModelRunner used to be a ModelClass
            runner_classes = [
                cls
                for _, cls in inspect.getmembers(module, inspect.isclass)
                if cls.__module__ == module.__name__
                and any(c.__name__ == 'ModelRunner' for c in cls.__bases__)
            ]
            if runner_classes and len(runner_classes) == 1:
                raise Exception(
                    f'Could not determine model class.'
                    f' Models should now inherit from {ModelClass.__module__}.ModelClass, not ModelRunner.'
                    f' Please update your model "{runner_classes[0].__name__}" to inherit from ModelClass.'
                )
            raise Exception(
                "Could not determine model class. There should be exactly one model inheriting from ModelClass defined in the model.py"
            )
        model_class = classes[0]
        return model_class

    def _is_standard_or_clarifai(self, name):
        """Check if import is from standard library or clarifai"""
        if name.startswith("clarifai"):
            return True

        # Handle Python <3.10 compatibility
        stdlib_names = getattr(sys, "stdlib_module_names", sys.builtin_module_names)
        if name in stdlib_names:
            return True

        # Handle submodules (e.g., os.path)
        parts = name.split(".")
        for i in range(1, len(parts)):
            if ".".join(parts[:i]) in stdlib_names:
                return True
        return False

    def _validate_folder(self, folder):
        if folder == ".":
            folder = ""  # will getcwd() next which ends with /
        if not os.path.isabs(folder):
            folder = os.path.join(os.getcwd(), folder)
        logger.debug(f"Validating folder: {folder}")
        if not os.path.exists(folder):
            raise FileNotFoundError(
                f"Folder {folder} not found, please provide a valid folder path"
            )
        files = os.listdir(folder)
        assert "config.yaml" in files, "config.yaml not found in the folder"
        # If just downloading we don't need requirements.txt or the python code, we do need the
        # 1/ folder to put 1/checkpoints into.
        assert "1" in files, "Subfolder '1' not found in the folder"
        if not self.download_validation_only:
            assert "requirements.txt" in files, "requirements.txt not found in the folder"
            subfolder_files = os.listdir(os.path.join(folder, '1'))
            assert 'model.py' in subfolder_files, "model.py not found in the folder"
        return folder

    @staticmethod
    def _load_config(config_file: str):
        with open(config_file, 'r') as file:
            config = yaml.safe_load(file)
        return config

    @staticmethod
    def _backup_config(config_file: str):
        if not os.path.exists(config_file):
            return
        backup_file = config_file + ".bak"
        if os.path.exists(backup_file):
            raise FileExistsError(
                f"Backup file {backup_file} already exists. Please remove it before proceeding."
            )
        shutil.copy(config_file, backup_file)

    @staticmethod
    def _save_config(config_file: str, config: dict):
        with open(config_file, 'w') as f:
            yaml.safe_dump(config, f)

    def _validate_config_checkpoints(self):
        """
        Validates the checkpoints section in the config file.
          return loader_type, repo_id, hf_token, when, allowed_file_patterns, ignore_file_patterns
        :return: loader_type the type of loader or None if no checkpoints.
        :return: repo_id location of checkpoint.
        :return: hf_token token to access checkpoint.
        :return: when one of ['upload', 'build', 'runtime'] to download checkpoint
        :return: allowed_file_patterns patterns to allow in downloaded checkpoint
        :return: ignore_file_patterns patterns to ignore in downloaded checkpoint
        """
        if "checkpoints" not in self.config:
            return None, None, None, DEFAULT_DOWNLOAD_CHECKPOINT_WHEN, None, None
        assert "type" in self.config.get("checkpoints"), (
            "No loader type specified in the config file"
        )
        loader_type = self.config.get("checkpoints").get("type")
        if not loader_type:
            logger.info("No loader type specified in the config file for checkpoints")
            return None, None, None, DEFAULT_DOWNLOAD_CHECKPOINT_WHEN, None, None
        checkpoints = self.config.get("checkpoints")
        if 'when' not in checkpoints:
            logger.warn(
                f"No 'when' specified in the config file for checkpoints, defaulting to download at {DEFAULT_DOWNLOAD_CHECKPOINT_WHEN}"
            )
        when = checkpoints.get("when", DEFAULT_DOWNLOAD_CHECKPOINT_WHEN)
        assert when in [
            "upload",
            "build",
            "runtime",
        ], (
            "Invalid value for when in the checkpoint loader when, needs to be one of ['upload', 'build', 'runtime']"
        )
        assert loader_type == "huggingface", "Only huggingface loader supported for now"
        if loader_type == "huggingface":
            assert "repo_id" in self.config.get("checkpoints"), (
                "No repo_id specified in the config file"
            )
            repo_id = self.config.get("checkpoints").get("repo_id")

            # get from config.yaml otherwise fall back to HF_TOKEN env var.
            hf_token = self.config.get("checkpoints").get(
                "hf_token", os.environ.get("HF_TOKEN", None)
            )

            allowed_file_patterns = self.config.get("checkpoints").get(
                'allowed_file_patterns', None
            )
            if isinstance(allowed_file_patterns, str):
                allowed_file_patterns = [allowed_file_patterns]
            ignore_file_patterns = self.config.get("checkpoints").get('ignore_file_patterns', None)
            if isinstance(ignore_file_patterns, str):
                ignore_file_patterns = [ignore_file_patterns]
            return (
                loader_type,
                repo_id,
                hf_token,
                when,
                allowed_file_patterns,
                ignore_file_patterns,
            )

    def _check_app_exists(self):
        resp = self.client.STUB.GetApp(
            service_pb2.GetAppRequest(user_app_id=self.client.user_app_id)
        )
        if resp.status.code == status_code_pb2.SUCCESS:
            return True
        if resp.status.code == status_code_pb2.CONN_KEY_INVALID:
            logger.error(
                f"Invalid PAT provided for user {self.client.user_app_id.user_id}. Please check your PAT and try again."
            )
            return False
        logger.error(
            f"Error checking API {self._base_api} for user app {self.client.user_app_id.user_id}/{self.client.user_app_id.app_id}. Error code: {resp.status.code}"
        )
        logger.error(
            f"App {self.client.user_app_id.app_id} not found for user {self.client.user_app_id.user_id}. Please create the app first and try again."
        )
        return False

    def _validate_config_model(self):
        assert "model" in self.config, "model section not found in the config file"
        model = self.config.get('model')
        assert "user_id" in model, "user_id not found in the config file"
        assert "app_id" in model, "app_id not found in the config file"
        assert "model_type_id" in model, "model_type_id not found in the config file"
        assert "id" in model, "model_id not found in the config file"
        if '.' in model.get('id'):
            logger.error(
                "Model ID cannot contain '.', please remove it from the model_id in the config file"
            )
            sys.exit(1)

        assert model.get('user_id') != "", "user_id cannot be empty in the config file"
        assert model.get('app_id') != "", "app_id cannot be empty in the config file"
        assert model.get('model_type_id') != "", "model_type_id cannot be empty in the config file"
        assert model.get('id') != "", "model_id cannot be empty in the config file"

        if not self._check_app_exists():
            sys.exit(1)

    @staticmethod
    def _set_local_dev_model(config, user_id, app_id, model_id, model_type_id):
        """
        Sets the model configuration for local development.
        This is used when running the model locally without uploading it to Clarifai.
        """
        if 'model' not in config:
            config['model'] = {}
        config["model"]["user_id"] = user_id
        config["model"]["app_id"] = app_id
        config["model"]["id"] = model_id
        config["model"]["model_type_id"] = model_type_id
        return config

    def _validate_config(self):
        if not self.download_validation_only:
            self._validate_config_model()

            assert "inference_compute_info" in self.config, (
                "inference_compute_info not found in the config file"
            )

            if self.config.get("concepts"):
                model_type_id = self.config.get('model').get('model_type_id')
                assert model_type_id in CONCEPTS_REQUIRED_MODEL_TYPE, (
                    f"Model type {model_type_id} not supported for concepts"
                )

        if self.config.get("checkpoints"):
            loader_type, _, hf_token, _, _, _ = self._validate_config_checkpoints()

            if loader_type == "huggingface":
                is_valid_token = hf_token and HuggingFaceLoader.validate_hftoken(hf_token)
                if not is_valid_token and hf_token:
                    logger.info(
                        "Continuing without Hugging Face token for validating config in model builder."
                    )

                has_repo_access = HuggingFaceLoader.validate_hf_repo_access(
                    repo_id=self.config.get("checkpoints", {}).get("repo_id"),
                    token=hf_token if is_valid_token else None,
                )

                if not has_repo_access:
                    logger.error(
                        f"Invalid Hugging Face repo access for repo {self.config.get('checkpoints').get('repo_id')}. Please check your repo and try again."
                    )
                    sys.exit("Token does not have access to HuggingFace repo , exiting.")

        num_threads = self.config.get("num_threads")
        if num_threads or num_threads == 0:
            assert isinstance(num_threads, int) and num_threads >= 1, ValueError(
                f"`num_threads` must be an integer greater than or equal to 1. Received type {type(num_threads)} with value {num_threads}."
            )
        else:
            num_threads = int(os.environ.get("CLARIFAI_NUM_THREADS", 16))
            self.config["num_threads"] = num_threads

    @staticmethod
    def _get_tar_file_content_size(tar_file_path):
        """
        Calculates the total size of the contents of a tar file.

        Args:
          tar_file_path (str): The path to the tar file.

        Returns:
          int: The total size of the contents in bytes.
        """
        total_size = 0
        with tarfile.open(tar_file_path, 'r') as tar:
            for member in tar:
                if member.isfile():
                    total_size += member.size
        return total_size

    def method_signatures_yaml(self):
        """
        Returns the method signatures for the model class in YAML format.
        """
        model_class = self.load_model_class(mocking=True)
        method_info = model_class._get_method_info()
        signatures = {method.name: method.signature for method in method_info.values()}
        return signatures_to_yaml(signatures)

    def get_method_signatures(self):
        """
        Returns the method signatures for the model class.
        """
        model_class = self.load_model_class(mocking=True)
        method_info = model_class._get_method_info()
        signatures = [method.signature for method in method_info.values()]
        return signatures

    @property
    def client(self):
        if self._client is None:
            assert "model" in self.config, "model info not found in the config file"
            model = self.config.get('model')
            assert "user_id" in model, "user_id not found in the config file"
            assert "app_id" in model, "app_id not found in the config file"
            # The owner of the model and the app.
            user_id = model.get('user_id')
            app_id = model.get('app_id')

            self._base_api = os.environ.get('CLARIFAI_API_BASE', 'https://api.clarifai.com')
            self._client = BaseClient(user_id=user_id, app_id=app_id, base=self._base_api)

        return self._client

    @property
    def model_url(self):
        url_helper = ClarifaiUrlHelper(self._client.auth_helper)
        if self.model_version_id is not None:
            return url_helper.clarifai_url(
                self.client.user_app_id.user_id,
                self.client.user_app_id.app_id,
                "models",
                self.model_id,
            )
        else:
            return url_helper.clarifai_url(
                self.client.user_app_id.user_id,
                self.client.user_app_id.app_id,
                "models",
                self.model_id,
                self.model_version_id,
            )

    def _get_model_proto(self):
        assert "model" in self.config, "model info not found in the config file"
        model = self.config.get('model')

        assert "model_type_id" in model, "model_type_id not found in the config file"
        assert "id" in model, "model_id not found in the config file"
        if not self.download_validation_only:
            assert "user_id" in model, "user_id not found in the config file"
            assert "app_id" in model, "app_id not found in the config file"

        model_proto = json_format.ParseDict(model, resources_pb2.Model())

        return model_proto

    def _get_inference_compute_info(self):
        assert "inference_compute_info" in self.config, (
            "inference_compute_info not found in the config file"
        )
        inference_compute_info = self.config.get('inference_compute_info')
        return json_format.ParseDict(inference_compute_info, resources_pb2.ComputeInfo())

    def check_model_exists(self):
        resp = self.client.STUB.GetModel(
            service_pb2.GetModelRequest(
                user_app_id=self.client.user_app_id, model_id=self.model_proto.id
            )
        )
        if resp.status.code == status_code_pb2.SUCCESS:
            return True
        return False

    def maybe_create_model(self):
        if self.check_model_exists():
            logger.info(
                f"Model '{self.client.user_app_id.user_id}/{self.client.user_app_id.app_id}/models/{self.model_proto.id}' already exists, "
                f"will create a new version for it."
            )
            return

        request = service_pb2.PostModelsRequest(
            user_app_id=self.client.user_app_id,
            models=[self.model_proto],
        )
        return self.client.STUB.PostModels(request)

    def _match_req_line(self, line):
        line = line.strip()
        if not line or line.startswith('#'):
            return None, None
        # split on whitespace followed by #
        line = re.split(r'\s+#', line)[0]
        if "==" in line:
            pkg, version = line.split("==")
        elif ">=" in line:
            pkg, version = line.split(">=")
        elif ">" in line:
            pkg, version = line.split(">")
        elif "<=" in line:
            pkg, version = line.split("<=")
        elif "<" in line:
            pkg, version = line.split("<")
        else:
            pkg, version = line, None  # No version specified
        for dep in dependencies:
            if dep == pkg:
                if (
                    dep == 'torch' and line.find('whl/cpu') > 0
                ):  # Ignore torch-cpu whl files, use base mage.
                    return None, None
                return dep.strip(), version.strip() if version else None
        return None, None

    def _parse_requirements(self):
        dependencies_version = {}
        with open(os.path.join(self.folder, 'requirements.txt'), 'r') as file:
            for line in file:
                # Skip empty lines and comments
                dependency, version = self._match_req_line(line)
                if dependency is None:
                    continue
                dependencies_version[dependency] = version if version else None
        return dependencies_version

    def create_dockerfile(self):
        dockerfile_template = os.path.join(
            os.path.dirname(os.path.dirname(__file__)),
            'dockerfile_template',
            'Dockerfile.template',
        )

        with open(dockerfile_template, 'r') as template_file:
            dockerfile_template = template_file.read()

        dockerfile_template = Template(dockerfile_template)

        # Get the Python version from the config file
        build_info = self.config.get('build_info', {})
        if 'python_version' in build_info:
            python_version = build_info['python_version']
            if python_version not in AVAILABLE_PYTHON_IMAGES:
                raise Exception(
                    f"Python version {python_version} not supported, please use one of the following versions: {AVAILABLE_PYTHON_IMAGES} in your config.yaml"
                )

            logger.info(
                f"Using Python version {python_version} from the config file to build the Dockerfile"
            )
        else:
            logger.info(
                f"Python version not found in the config file, using default Python version: {DEFAULT_PYTHON_VERSION}"
            )
            python_version = DEFAULT_PYTHON_VERSION

        # This is always the final image used for runtime.
        final_image = PYTHON_BASE_IMAGE.format(python_version=python_version)
        downloader_image = PYTHON_BASE_IMAGE.format(python_version=python_version)

        # Parse the requirements.txt file to determine the base image
        dependencies = self._parse_requirements()
        if 'torch' in dependencies and dependencies['torch']:
            torch_version = dependencies['torch']

            # Sort in reverse so that newer cuda versions come first and are preferred.
            for image in sorted(AVAILABLE_TORCH_IMAGES, reverse=True):
                if torch_version in image and f'py{python_version}' in image:
                    # like cu124, rocm6.3, etc.
                    gpu_version = image.split('-')[-1]
                    final_image = TORCH_BASE_IMAGE.format(
                        torch_version=torch_version,
                        python_version=python_version,
                        gpu_version=gpu_version,
                    )
                    logger.info(
                        f"Using Torch version {torch_version} base image to build the Docker image"
                    )
                    break

        if 'clarifai' not in dependencies:
            raise Exception(
                f"clarifai not found in requirements.txt, please add clarifai to the requirements.txt file with a fixed version. Current version is clarifai=={CLIENT_VERSION}"
            )
        clarifai_version = dependencies['clarifai']
        if not clarifai_version:
            logger.warn(
                f"clarifai version not found in requirements.txt, using the latest version {CLIENT_VERSION}"
            )
            clarifai_version = CLIENT_VERSION
            lines = []
            with open(os.path.join(self.folder, 'requirements.txt'), 'r') as file:
                for line in file:
                    # if the line without whitespace is "clarifai"
                    dependency, version = self._match_req_line(line)
                    if dependency and dependency == "clarifai":
                        lines.append(line.replace("clarifai", f"clarifai=={CLIENT_VERSION}"))
                    else:
                        lines.append(line)
            with open(os.path.join(self.folder, 'requirements.txt'), 'w') as file:
                file.writelines(lines)
            logger.warn(f"Updated requirements.txt to have clarifai=={CLIENT_VERSION}")

        # Replace placeholders with actual values
        dockerfile_content = dockerfile_template.safe_substitute(
            name='main',
            FINAL_IMAGE=final_image,  # for pip requirements
            DOWNLOADER_IMAGE=downloader_image,  # for downloading checkpoints
            CLARIFAI_VERSION=clarifai_version,  # for clarifai
        )

        # Write Dockerfile
        with open(os.path.join(self.folder, 'Dockerfile'), 'w') as dockerfile:
            dockerfile.write(dockerfile_content)

    @property
    def checkpoint_path(self):
        return self._checkpoint_path(self.folder)

    def _checkpoint_path(self, folder):
        return os.path.join(folder, self.checkpoint_suffix)

    @property
    def checkpoint_suffix(self):
        return os.path.join('1', 'checkpoints')

    @property
    def tar_file(self):
        return f"{self.folder}.tar.gz"

    def default_runtime_checkpoint_path(self):
        return DEFAULT_RUNTIME_DOWNLOAD_PATH

    def download_checkpoints(
        self, stage: str = DEFAULT_DOWNLOAD_CHECKPOINT_WHEN, checkpoint_path_override: str = None
    ):
        """
        Downloads the checkpoints specified in the config file.

        :param stage: The stage of the build process. This is used to determine when to download the
        checkpoints. The stage can be one of ['build', 'upload', 'runtime']. If you want to force
        downloading now then set stage to match e when field of the checkpoints section of you config.yaml.
        :param checkpoint_path_override: The path to download the checkpoints to (with 1/checkpoints added as suffix). If not provided, the
        default path is used based on the folder ModelUploader was initialized with. The checkpoint_suffix will be appended to the path.
        If stage is 'runtime' and checkpoint_path_override is None, the default runtime path will be used.

        :return: The path to the downloaded checkpoints. Even if it doesn't download anything, it will return the default path.
        """
        path = self.checkpoint_path  # default checkpoint path.
        if not self.config.get("checkpoints"):
            logger.info("No checkpoints specified in the config file")
            return path
        clarifai_model_type_id = self.config.get('model').get('model_type_id')

        loader_type, repo_id, hf_token, when, allowed_file_patterns, ignore_file_patterns = (
            self._validate_config_checkpoints()
        )
        if stage not in ["build", "upload", "runtime"]:
            raise Exception(
                "Invalid stage provided, must be one of ['build', 'upload', 'runtime']"
            )
        if when != stage:
            logger.info(
                f"Skipping downloading checkpoints for stage {stage} since config.yaml says to download them at stage {when}"
            )
            return path

        success = False
        if loader_type == "huggingface":
            loader = HuggingFaceLoader(
                repo_id=repo_id, token=hf_token, model_type_id=clarifai_model_type_id
            )
            # for runtime default to /tmp path
            if stage == "runtime" and checkpoint_path_override is None:
                checkpoint_path_override = self.default_runtime_checkpoint_path()
            path = checkpoint_path_override if checkpoint_path_override else self.checkpoint_path
            success = loader.download_checkpoints(
                path,
                allowed_file_patterns=allowed_file_patterns,
                ignore_file_patterns=ignore_file_patterns,
            )

        if loader_type:
            if not success:
                logger.error(f"Failed to download checkpoints for model {repo_id}")
                sys.exit(1)
            else:
                logger.info(f"Downloaded checkpoints for model {repo_id}")
        return path

    def _concepts_protos_from_concepts(self, concepts):
        concept_protos = []
        for concept in concepts:
            concept_protos.append(
                resources_pb2.Concept(
                    id=str(concept[0]),
                    name=concept[1],
                )
            )
        return concept_protos

    def hf_labels_to_config(self, labels, config_file):
        with open(config_file, 'r') as file:
            config = yaml.safe_load(file)
        model = config.get('model')
        model_type_id = model.get('model_type_id')
        assert model_type_id in CONCEPTS_REQUIRED_MODEL_TYPE, (
            f"Model type {model_type_id} not supported for concepts"
        )
<<<<<<< HEAD
        return

    model_version_proto = self.get_model_version_proto()

    def filter_func(tarinfo):
      name = tarinfo.name
      exclude = [self.tar_file, "*~", "*.pyc", "*.pyo", "__pycache__"]
      if when != "upload":
        exclude.append(self.checkpoint_suffix)
      return None if any(name.endswith(ex) for ex in exclude) else tarinfo

    with tarfile.open(self.tar_file, "w:gz") as tar:
      tar.add(self.folder, arcname=".", filter=filter_func)
    logger.debug("Tarring complete, about to start upload.")

    file_size = os.path.getsize(self.tar_file)
    logger.debug(f"Size of the tar is: {file_size} bytes")

    self.storage_request_size = self._get_tar_file_content_size(file_path)
    if when != "upload" and self.config.get("checkpoints"):
      # Get the checkpoint size to add to the storage request.
      # First check for the env variable, then try querying huggingface. If all else fails, use the default.
      checkpoint_size = os.environ.get('CHECKPOINT_SIZE_BYTES', 0)
      if not checkpoint_size:
        _, repo_id, _, _, _, _ = self._validate_config_checkpoints()
        checkpoint_size = HuggingFaceLoader.get_huggingface_checkpoint_total_size(repo_id)
      if not checkpoint_size:
        checkpoint_size = self.DEFAULT_CHECKPOINT_SIZE
      self.storage_request_size += checkpoint_size

    resp = self.maybe_create_model()
    if not self.check_model_exists():
      logger.error(f"Failed to create model: {self.model_proto.id}. Details: {resp}")
      sys.exit(1)

    for response in self.client.STUB.PostModelVersionsUpload(
        self.model_version_stream_upload_iterator(model_version_proto, file_path),):
      percent_completed = 0
      if response.status.code == status_code_pb2.UPLOAD_IN_PROGRESS:
        percent_completed = response.status.percent_completed
      details = response.status.details

      print(
          f"Status: {response.status.description}, "
          f"Progress: {percent_completed}% - {details} ",
          f"request_id: {response.status.req_id}",
          end='\r',
          flush=True)
    if response.status.code != status_code_pb2.MODEL_BUILDING:
      logger.error(f"Failed to upload model version: {response}")
      return
    self.model_version_id = response.model_version_id
    logger.info(f"Created Model Version ID: {self.model_version_id}")
    logger.info(f"Full url to that version is: {self.model_url}")
    try:
      self.monitor_model_build()
    finally:
      if os.path.exists(self.tar_file):
        logger.debug(f"Cleaning up upload file: {self.tar_file}")
        os.remove(self.tar_file)

  def model_version_stream_upload_iterator(self, model_version_proto, file_path):
    yield self.init_upload_model_version(model_version_proto, file_path)
    with open(file_path, "rb") as f:
      file_size = os.path.getsize(file_path)
      chunk_size = int(127 * 1024 * 1024)  # 127MB chunk size
      num_chunks = (file_size // chunk_size) + 1
      logger.info("Uploading file...")
      logger.debug(f"File size: {file_size}")
      logger.debug(f"Chunk size: {chunk_size}")
      logger.debug(f"Number of chunks: {num_chunks}")
      read_so_far = 0
      for part_id in range(num_chunks):
=======
        concept_protos = self._concepts_protos_from_concepts(labels)

        config['concepts'] = [
            {'id': concept.id, 'name': concept.name} for concept in concept_protos
        ]

        with open(config_file, 'w') as file:
            yaml.dump(config, file, sort_keys=False)
        concepts = config.get('concepts')
        logger.info(f"Updated config.yaml with {len(concepts)} concepts.")

    def get_model_version_proto(self):
        signatures = self.get_method_signatures()
        model_version_proto = resources_pb2.ModelVersion(
            pretrained_model_config=resources_pb2.PretrainedModelConfig(),
            inference_compute_info=self.inference_compute_info,
            method_signatures=signatures,
        )

        model_type_id = self.config.get('model').get('model_type_id')
        if model_type_id in CONCEPTS_REQUIRED_MODEL_TYPE:
            if 'concepts' in self.config:
                labels = self.config.get('concepts')
                logger.info(f"Found {len(labels)} concepts in the config file.")
                for concept in labels:
                    concept_proto = json_format.ParseDict(concept, resources_pb2.Concept())
                    model_version_proto.output_info.data.concepts.append(concept_proto)
            elif self.config.get("checkpoints") and HuggingFaceLoader.validate_concept(
                self.checkpoint_path
            ):
                labels = HuggingFaceLoader.fetch_labels(self.checkpoint_path)
                logger.info(f"Found {len(labels)} concepts from the model checkpoints.")
                # sort the concepts by id and then update the config file
                labels = sorted(labels.items(), key=lambda x: int(x[0]))

                config_file = os.path.join(self.folder, 'config.yaml')
                try:
                    self.hf_labels_to_config(labels, config_file)
                except Exception as e:
                    logger.error(f"Failed to update the config.yaml file with the concepts: {e}")

                model_version_proto.output_info.data.concepts.extend(
                    self._concepts_protos_from_concepts(labels)
                )
        return model_version_proto

    def upload_model_version(self):
        file_path = f"{self.folder}.tar.gz"
        logger.debug(f"Will tar it into file: {file_path}")

        model_type_id = self.config.get('model').get('model_type_id')
        loader_type, repo_id, hf_token, when, _, _ = self._validate_config_checkpoints()

        if (model_type_id in CONCEPTS_REQUIRED_MODEL_TYPE) and 'concepts' not in self.config:
            logger.info(
                f"Model type {model_type_id} requires concepts to be specified in the config.yaml file.."
            )
            if self.config.get("checkpoints"):
                logger.info(
                    "Checkpoints specified in the config.yaml file, will download the HF model's config.json file to infer the concepts."
                )
                # If we don't already have the concepts, download the config.json file from HuggingFace
                if loader_type == "huggingface":
                    # If the config.yaml says we'll download in the future (build time or runtime) then we need to get this config now.
                    if when != "upload" and not HuggingFaceLoader.validate_config(
                        self.checkpoint_path
                    ):
                        input(
                            "Press Enter to download the HuggingFace model's config.json file to infer the concepts and continue..."
                        )
                        loader = HuggingFaceLoader(repo_id=repo_id, token=hf_token)
                        loader.download_config(self.checkpoint_path)

            else:
                logger.error(
                    "No checkpoints specified in the config.yaml file to infer the concepts. Please either specify the concepts directly in the config.yaml file or include a checkpoints section to download the HF model's config.json file to infer the concepts."
                )
                return

        model_version_proto = self.get_model_version_proto()

        def filter_func(tarinfo):
            name = tarinfo.name
            exclude = [self.tar_file, "*~", "*.pyc", "*.pyo", "__pycache__"]
            if when != "upload":
                exclude.append(self.checkpoint_suffix)
            return None if any(name.endswith(ex) for ex in exclude) else tarinfo

        with tarfile.open(self.tar_file, "w:gz") as tar:
            tar.add(self.folder, arcname=".", filter=filter_func)
        logger.debug("Tarring complete, about to start upload.")

        file_size = os.path.getsize(self.tar_file)
        logger.debug(f"Size of the tar is: {file_size} bytes")

        self.storage_request_size = self._get_tar_file_content_size(file_path)
        if when != "upload" and self.config.get("checkpoints"):
            # Get the checkpoint size to add to the storage request.
            # First check for the env variable, then try querying huggingface. If all else fails, use the default.
            checkpoint_size = os.environ.get('CHECKPOINT_SIZE_BYTES', 0)
            if not checkpoint_size:
                _, repo_id, _, _, _, _ = self._validate_config_checkpoints()
                checkpoint_size = HuggingFaceLoader.get_huggingface_checkpoint_total_size(repo_id)
            if not checkpoint_size:
                checkpoint_size = self.DEFAULT_CHECKPOINT_SIZE
            self.storage_request_size += checkpoint_size

        resp = self.maybe_create_model()
        if not self.check_model_exists():
            logger.error(f"Failed to create model: {self.model_proto.id}. Details: {resp}")
            sys.exit(1)

        for response in self.client.STUB.PostModelVersionsUpload(
            self.model_version_stream_upload_iterator(model_version_proto, file_path),
        ):
            percent_completed = 0
            if response.status.code == status_code_pb2.UPLOAD_IN_PROGRESS:
                percent_completed = response.status.percent_completed
            details = response.status.details

            _clear_line()
            print(
                f"Status: {response.status.description}, Progress: {percent_completed}% - {details} ",
                f"request_id: {response.status.req_id}",
                end='\r',
                flush=True,
            )
        if response.status.code != status_code_pb2.MODEL_BUILDING:
            logger.error(f"Failed to upload model version: {response}")
            return
        self.model_version_id = response.model_version_id
        logger.info(f"Created Model Version ID: {self.model_version_id}")
        logger.info(f"Full url to that version is: {self.model_url}")
>>>>>>> b7216e30
        try:
            is_uploaded = self.monitor_model_build()
            if is_uploaded:
                from clarifai.runners.utils import code_script

                method_signatures = self.get_method_signatures()
                snippet = code_script.generate_client_script(
                    method_signatures,
                    user_id=self.client.user_app_id.user_id,
                    app_id=self.client.user_app_id.app_id,
                    model_id=self.model_proto.id,
                )
                logger.info("""\n
XXXXXXXXXXXXXXXXXXXXXXXXXXXXXXXXXXXXXXXXXXXXXXXXXXXXXX
# Here is a code snippet to call this model:
XXXXXXXXXXXXXXXXXXXXXXXXXXXXXXXXXXXXXXXXXXXXXXXXXXXXXXXXXXXXXX
                """)
                logger.info(snippet)
        finally:
            if os.path.exists(self.tar_file):
                logger.debug(f"Cleaning up upload file: {self.tar_file}")
                os.remove(self.tar_file)

    def model_version_stream_upload_iterator(self, model_version_proto, file_path):
        yield self.init_upload_model_version(model_version_proto, file_path)
        with open(file_path, "rb") as f:
            file_size = os.path.getsize(file_path)
            chunk_size = int(127 * 1024 * 1024)  # 127MB chunk size
            num_chunks = (file_size // chunk_size) + 1
            logger.info("Uploading file...")
            logger.debug(f"File size: {file_size}")
            logger.debug(f"Chunk size: {chunk_size}")
            logger.debug(f"Number of chunks: {num_chunks}")
            read_so_far = 0
            for part_id in range(num_chunks):
                try:
                    chunk_size = min(chunk_size, file_size - read_so_far)
                    chunk = f.read(chunk_size)
                    if not chunk:
                        break
                    read_so_far += len(chunk)
                    yield service_pb2.PostModelVersionsUploadRequest(
                        content_part=resources_pb2.UploadContentPart(
                            data=chunk,
                            part_number=part_id + 1,
                            range_start=read_so_far,
                        )
                    )
                except Exception as e:
                    logger.exception(f"\nError uploading file: {e}")
                    break

        if read_so_far == file_size:
            logger.info("Upload complete!")

    def init_upload_model_version(self, model_version_proto, file_path):
        file_size = os.path.getsize(file_path)
        logger.debug(f"Uploading model version of model {self.model_proto.id}")
        logger.debug(f"Using file '{os.path.basename(file_path)}' of size: {file_size} bytes")
        result = service_pb2.PostModelVersionsUploadRequest(
            upload_config=service_pb2.PostModelVersionsUploadConfig(
                user_app_id=self.client.user_app_id,
                model_id=self.model_proto.id,
                model_version=model_version_proto,
                total_size=file_size,
                storage_request_size=self.storage_request_size,
                is_v3=self.is_v3,
            )
        )
        return result

    def get_model_build_logs(self):
        logs_request = service_pb2.ListLogEntriesRequest(
            log_type="builder",
            user_app_id=self.client.user_app_id,
            model_id=self.model_proto.id,
<<<<<<< HEAD
            model_version=model_version_proto,
            total_size=file_size,
            storage_request_size=self.storage_request_size,
            is_v3=self.is_v3,
        ))
    return result

  def get_model_build_logs(self):
    logs_request = service_pb2.ListLogEntriesRequest(
        log_type="builder",
        user_app_id=self.client.user_app_id,
        model_id=self.model_proto.id,
        model_version_id=self.model_version_id,
        page=1,
        per_page=50)
    response = self.client.STUB.ListLogEntries(logs_request)

    return response

  def monitor_model_build(self):
    st = time.time()
    seen_logs = set()  # To avoid duplicate log messages
    while True:
      resp = self.client.STUB.GetModelVersion(
          service_pb2.GetModelVersionRequest(
              user_app_id=self.client.user_app_id,
              model_id=self.model_proto.id,
              version_id=self.model_version_id,
          ))
      status_code = resp.model_version.status.code
      logs = self.get_model_build_logs()
      for log_entry in logs.log_entries:
        if log_entry.url not in seen_logs:
          seen_logs.add(log_entry.url)
          # Escapes text so it will not be interpreted as markup
          log_entry_msg = re.sub(r"(\\*)(\[[a-z#/@][^[]*?])",
                                 lambda m: f"{m.group(1)}{m.group(1)}\\{m.group(2)}",
                                 log_entry.message.strip())
          logger.info(log_entry_msg)
      if status_code == status_code_pb2.MODEL_BUILDING:
        print(f"Model is building... (elapsed {time.time() - st:.1f}s)", end='\r', flush=True)

        # Fetch and display the logs
        time.sleep(1)
      elif status_code == status_code_pb2.MODEL_TRAINED:
        logger.info("Model build complete!")
        logger.info(f"Build time elapsed {time.time() - st:.1f}s)")
        logger.info(f"Check out the model at {self.model_url} version: {self.model_version_id}")
        return True
      else:
        logger.info(
            f"\nModel build failed with status: {resp.model_version.status} and response {resp}")
        return False
=======
            model_version_id=self.model_version_id,
            page=1,
            per_page=50,
        )
        response = self.client.STUB.ListLogEntries(logs_request)

        return response

    def monitor_model_build(self):
        st = time.time()
        seen_logs = set()  # To avoid duplicate log messages
        while True:
            resp = self.client.STUB.GetModelVersion(
                service_pb2.GetModelVersionRequest(
                    user_app_id=self.client.user_app_id,
                    model_id=self.model_proto.id,
                    version_id=self.model_version_id,
                )
            )

            status_code = resp.model_version.status.code
            logs = self.get_model_build_logs()
            for log_entry in logs.log_entries:
                if log_entry.url not in seen_logs:
                    seen_logs.add(log_entry.url)
                    logger.info(f"{escape(log_entry.message.strip())}")
            if status_code == status_code_pb2.MODEL_BUILDING:
                print(
                    f"Model is building... (elapsed {time.time() - st:.1f}s)", end='\r', flush=True
                )

                # Fetch and display the logs
                time.sleep(1)
            elif status_code == status_code_pb2.MODEL_TRAINED:
                logger.info("Model build complete!")
                logger.info(f"Build time elapsed {time.time() - st:.1f}s)")
                logger.info(
                    f"Check out the model at {self.model_url} version: {self.model_version_id}"
                )
                return True
            else:
                logger.info(
                    f"\nModel build failed with status: {resp.model_version.status} and response {resp}"
                )
                return False
>>>>>>> b7216e30


def upload_model(folder, stage, skip_dockerfile):
    """
    Uploads a model to Clarifai.

    :param folder: The folder containing the model files.
    :param stage: The stage we are calling download checkpoints from. Typically this would "upload" and will download checkpoints if config.yaml checkpoints section has when set to "upload". Other options include "runtime" to be used in load_model or "upload" to be used during model upload. Set this stage to whatever you have in config.yaml to force downloading now.
    :param skip_dockerfile: If True, will not create a Dockerfile.
    """
    builder = ModelBuilder(folder)
    builder.download_checkpoints(stage=stage)
    if not skip_dockerfile:
        builder.create_dockerfile()
    exists = builder.check_model_exists()
    if exists:
        logger.info(
            f"Model already exists at {builder.model_url}, this upload will create a new version for it."
        )
    else:
        logger.info(f"New model will be created at {builder.model_url} with it's first version.")

    input("Press Enter to continue...")
    builder.upload_model_version()<|MERGE_RESOLUTION|>--- conflicted
+++ resolved
@@ -41,8 +41,6 @@
 ]
 
 
-<<<<<<< HEAD
-=======
 def _clear_line(n: int = 1) -> None:
     LINE_UP = '\033[1A'  # Move cursor up one line
     LINE_CLEAR = '\x1b[2K'  # Clear the entire line
@@ -63,7 +61,6 @@
     return False
 
 
->>>>>>> b7216e30
 class ModelBuilder:
     DEFAULT_CHECKPOINT_SIZE = 50 * 1024**3  # 50 GiB
 
@@ -726,81 +723,6 @@
         assert model_type_id in CONCEPTS_REQUIRED_MODEL_TYPE, (
             f"Model type {model_type_id} not supported for concepts"
         )
-<<<<<<< HEAD
-        return
-
-    model_version_proto = self.get_model_version_proto()
-
-    def filter_func(tarinfo):
-      name = tarinfo.name
-      exclude = [self.tar_file, "*~", "*.pyc", "*.pyo", "__pycache__"]
-      if when != "upload":
-        exclude.append(self.checkpoint_suffix)
-      return None if any(name.endswith(ex) for ex in exclude) else tarinfo
-
-    with tarfile.open(self.tar_file, "w:gz") as tar:
-      tar.add(self.folder, arcname=".", filter=filter_func)
-    logger.debug("Tarring complete, about to start upload.")
-
-    file_size = os.path.getsize(self.tar_file)
-    logger.debug(f"Size of the tar is: {file_size} bytes")
-
-    self.storage_request_size = self._get_tar_file_content_size(file_path)
-    if when != "upload" and self.config.get("checkpoints"):
-      # Get the checkpoint size to add to the storage request.
-      # First check for the env variable, then try querying huggingface. If all else fails, use the default.
-      checkpoint_size = os.environ.get('CHECKPOINT_SIZE_BYTES', 0)
-      if not checkpoint_size:
-        _, repo_id, _, _, _, _ = self._validate_config_checkpoints()
-        checkpoint_size = HuggingFaceLoader.get_huggingface_checkpoint_total_size(repo_id)
-      if not checkpoint_size:
-        checkpoint_size = self.DEFAULT_CHECKPOINT_SIZE
-      self.storage_request_size += checkpoint_size
-
-    resp = self.maybe_create_model()
-    if not self.check_model_exists():
-      logger.error(f"Failed to create model: {self.model_proto.id}. Details: {resp}")
-      sys.exit(1)
-
-    for response in self.client.STUB.PostModelVersionsUpload(
-        self.model_version_stream_upload_iterator(model_version_proto, file_path),):
-      percent_completed = 0
-      if response.status.code == status_code_pb2.UPLOAD_IN_PROGRESS:
-        percent_completed = response.status.percent_completed
-      details = response.status.details
-
-      print(
-          f"Status: {response.status.description}, "
-          f"Progress: {percent_completed}% - {details} ",
-          f"request_id: {response.status.req_id}",
-          end='\r',
-          flush=True)
-    if response.status.code != status_code_pb2.MODEL_BUILDING:
-      logger.error(f"Failed to upload model version: {response}")
-      return
-    self.model_version_id = response.model_version_id
-    logger.info(f"Created Model Version ID: {self.model_version_id}")
-    logger.info(f"Full url to that version is: {self.model_url}")
-    try:
-      self.monitor_model_build()
-    finally:
-      if os.path.exists(self.tar_file):
-        logger.debug(f"Cleaning up upload file: {self.tar_file}")
-        os.remove(self.tar_file)
-
-  def model_version_stream_upload_iterator(self, model_version_proto, file_path):
-    yield self.init_upload_model_version(model_version_proto, file_path)
-    with open(file_path, "rb") as f:
-      file_size = os.path.getsize(file_path)
-      chunk_size = int(127 * 1024 * 1024)  # 127MB chunk size
-      num_chunks = (file_size // chunk_size) + 1
-      logger.info("Uploading file...")
-      logger.debug(f"File size: {file_size}")
-      logger.debug(f"Chunk size: {chunk_size}")
-      logger.debug(f"Number of chunks: {num_chunks}")
-      read_so_far = 0
-      for part_id in range(num_chunks):
-=======
         concept_protos = self._concepts_protos_from_concepts(labels)
 
         config['concepts'] = [
@@ -934,7 +856,6 @@
         self.model_version_id = response.model_version_id
         logger.info(f"Created Model Version ID: {self.model_version_id}")
         logger.info(f"Full url to that version is: {self.model_url}")
->>>>>>> b7216e30
         try:
             is_uploaded = self.monitor_model_build()
             if is_uploaded:
@@ -1011,61 +932,6 @@
             log_type="builder",
             user_app_id=self.client.user_app_id,
             model_id=self.model_proto.id,
-<<<<<<< HEAD
-            model_version=model_version_proto,
-            total_size=file_size,
-            storage_request_size=self.storage_request_size,
-            is_v3=self.is_v3,
-        ))
-    return result
-
-  def get_model_build_logs(self):
-    logs_request = service_pb2.ListLogEntriesRequest(
-        log_type="builder",
-        user_app_id=self.client.user_app_id,
-        model_id=self.model_proto.id,
-        model_version_id=self.model_version_id,
-        page=1,
-        per_page=50)
-    response = self.client.STUB.ListLogEntries(logs_request)
-
-    return response
-
-  def monitor_model_build(self):
-    st = time.time()
-    seen_logs = set()  # To avoid duplicate log messages
-    while True:
-      resp = self.client.STUB.GetModelVersion(
-          service_pb2.GetModelVersionRequest(
-              user_app_id=self.client.user_app_id,
-              model_id=self.model_proto.id,
-              version_id=self.model_version_id,
-          ))
-      status_code = resp.model_version.status.code
-      logs = self.get_model_build_logs()
-      for log_entry in logs.log_entries:
-        if log_entry.url not in seen_logs:
-          seen_logs.add(log_entry.url)
-          # Escapes text so it will not be interpreted as markup
-          log_entry_msg = re.sub(r"(\\*)(\[[a-z#/@][^[]*?])",
-                                 lambda m: f"{m.group(1)}{m.group(1)}\\{m.group(2)}",
-                                 log_entry.message.strip())
-          logger.info(log_entry_msg)
-      if status_code == status_code_pb2.MODEL_BUILDING:
-        print(f"Model is building... (elapsed {time.time() - st:.1f}s)", end='\r', flush=True)
-
-        # Fetch and display the logs
-        time.sleep(1)
-      elif status_code == status_code_pb2.MODEL_TRAINED:
-        logger.info("Model build complete!")
-        logger.info(f"Build time elapsed {time.time() - st:.1f}s)")
-        logger.info(f"Check out the model at {self.model_url} version: {self.model_version_id}")
-        return True
-      else:
-        logger.info(
-            f"\nModel build failed with status: {resp.model_version.status} and response {resp}")
-        return False
-=======
             model_version_id=self.model_version_id,
             page=1,
             per_page=50,
@@ -1091,7 +957,7 @@
             for log_entry in logs.log_entries:
                 if log_entry.url not in seen_logs:
                     seen_logs.add(log_entry.url)
-                    logger.info(f"{escape(log_entry.message.strip())}")
+                    # logger.info(f"{escape(log_entry.message.strip())}")
             if status_code == status_code_pb2.MODEL_BUILDING:
                 print(
                     f"Model is building... (elapsed {time.time() - st:.1f}s)", end='\r', flush=True
@@ -1111,7 +977,6 @@
                     f"\nModel build failed with status: {resp.model_version.status} and response {resp}"
                 )
                 return False
->>>>>>> b7216e30
 
 
 def upload_model(folder, stage, skip_dockerfile):
