--- conflicted
+++ resolved
@@ -1,41 +1,14 @@
-ARG PYTHON_VERSION=3.10
-FROM public.ecr.aws/docker/library/python:${PYTHON_VERSION}-slim-bookworm as deps
-ARG PYTHON_VERSION=3.10
-ENV DEBIAN_FRONTEND=noninteractive
+FROM nvcr.io/nim/meta/llama-3.1-8b-instruct:1.1.2 as build
+
+FROM gcr.io/distroless/python3-debian12:debug
 
 
-RUN python${PYTHON_VERSION} -m venv /venv && \
-    /venv/bin/pip install --disable-pip-version-check --upgrade pip setuptools wheel && \
-    ln -sf /usr/bin/python${PYTHON_VERSION} /usr/bin/python3 && \
-    apt-get clean && rm -rf /var/lib/apt/lists/*;
-
-# Use the NIM base image as another build stage
-FROM nvcr.io/nim/meta/llama-3.1-8b-instruct:1.1.2 as build
-
-# Final image based on distroless
-FROM gcr.io/distroless/python3-debian12:debug
-ARG PYTHON_VERSION=3.10
-
-# virtual env
-COPY --from=deps /venv /venv
-# we have to overwrite the python3 binary that the distroless image uses
-COPY --from=deps /usr/local/bin/python${PYTHON_VERSION} /usr/bin/python3
-COPY --from=deps /usr/local/bin/python${PYTHON_VERSION} /usr/local/bin/python${PYTHON_VERSION}
-
-<<<<<<< HEAD
-# Copy NIM files
-COPY --from=build /opt /opt
-COPY --from=build /etc/nim /etc/nim
-=======
 COPY --from=build /bin/bash /bin/bash
 COPY --from=build /bin/sh /bin/sh
->>>>>>> 71dd021a
 
-# Copy necessary binaries and libraries from the NIM base image
-COPY --from=build /bin/bash /bin/bash
-# COPY --from=build /bin/sh /bin/sh
-COPY --from=build /bin/ssh /bin/ssh
-COPY --from=build /usr/bin/ln /usr/bin/ln
+# we have to overwrite the python3 binary that the distroless image uses
+COPY --from=build /opt/nim/llm/.venv/bin/python3.10 /usr/bin/python3
+COPY --from=build /opt/nim/llm/.venv/bin/python3.10 /usr/local/bin/python3.10
 
 # also copy in all the lib files for it.
 COPY --from=build /lib /lib
@@ -49,10 +22,13 @@
 COPY --from=build /etc/ld.so.cache /etc/ld.so.cache
 COPY --from=build /etc/ld.so.conf.d/ /etc/ld.so.conf.d/
 
+# COPY NIM files
+COPY  --from=build /opt /opt
+COPY  --from=build /etc/nim /etc/nim
 
-# Set environment variables
-ENV PYTHONPATH=/venv/lib/python3.10/site-packages:/opt/nim/llm/.venv/lib/python3.10/site-packages:/opt/nim/llm
-ENV PATH="/usr/local/bin:/venv/bin:/opt/nim/llm/.venv/bin:/opt/hpcx/ucc/bin:/opt/hpcx/ucx/bin:/opt/hpcx/ompi/bin:$PATH"
+# Set environment variables to use the nim libraries and python
+ENV PYTHONPATH=${PYTHONPATH}:/opt/nim/llm/.venv/lib/python3.10/site-packages:/opt/nim/llm
+ENV PATH="/opt/nim/llm/.venv/bin:/opt/hpcx/ucc/bin:/opt/hpcx/ucx/bin:/opt/hpcx/ompi/bin:$PATH"
 
 ENV LD_LIBRARY_PATH="/opt/hpcx/ucc/lib/ucc:/opt/hpcx/ucc/lib:/opt/hpcx/ucx/lib/ucx:/opt/hpcx/ucx/lib:/opt/hpcx/ompi/lib:/opt/hpcx/ompi/lib/openmpi:/opt/nim/llm/.venv/lib/python3.10/site-packages/tensorrt_llm/libs:/opt/nim/llm/.venv/lib/python3.10/site-packages/nvidia/cublas/lib:/opt/nim/llm/.venv/lib/python3.10/site-packages/tensorrt_libs:/opt/nim/llm/.venv/lib/python3.10/site-packages/nvidia/nccl/lib:$LD_LIBRARY_PATH"
 
@@ -85,14 +61,11 @@
 
 ENV HOME=/opt/nim/llm
 
-<<<<<<< HEAD
-=======
 # ln is needed to create symbolic links (needed by nvidia-container-runtime)
 COPY --from=build /usr/bin/ln /usr/bin/ln
 
-# Now sure about below `ldconfig` command now, before CUDA libraries wasn't found without running `ldconfig` but not it seems to be working 
+# Now sure about below `ldconfig` command now, before CUDA libraries wasn't found without running `ldconfig` but not it seems to be working
 # Run ldconfig in the build stage to update the library cache else CUDA libraries won't be found
 RUN ldconfig -v
 
->>>>>>> 71dd021a
 SHELL ["/bin/bash", "-c"]