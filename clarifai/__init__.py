<<<<<<< HEAD
__version__ = "11.1.5rc7"
=======
__version__ = "11.1.6"
>>>>>>> 788b24b4
<|MERGE_RESOLUTION|>--- conflicted
+++ resolved
@@ -1,5 +1 @@
-<<<<<<< HEAD
-__version__ = "11.1.5rc7"
-=======
-__version__ = "11.1.6"
->>>>>>> 788b24b4
+__version__ = "11.1.6rc1"