--- conflicted
+++ resolved
@@ -1,7 +1,6 @@
-<<<<<<< HEAD
 import sys
 
-__version__ = "11.6.0"
+__version__ = "11.6.1"
 
 # Validate Python version when package is imported
 MINIMUM_PYTHON_VERSION = (3, 8)
@@ -14,7 +13,4 @@
     print(f"Error: Clarifai requires Python {min_version_str} or higher.", file=sys.stderr)
     print(f"You are currently using Python {current_version_str}.", file=sys.stderr)
     print(f"Please upgrade your Python version to continue.", file=sys.stderr)
-    sys.exit(1)
-=======
-__version__ = "11.6.1"
->>>>>>> 646d2416
+    sys.exit(1)