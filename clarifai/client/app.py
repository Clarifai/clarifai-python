import os
import uuid
from typing import Any, Dict, List

import yaml
from clarifai_grpc.grpc.api import resources_pb2, service_pb2
from clarifai_grpc.grpc.api.status import status_code_pb2
from google.protobuf.json_format import MessageToDict

from clarifai.client.base import BaseClient
from clarifai.client.dataset import Dataset
from clarifai.client.input import Inputs
from clarifai.client.lister import Lister
from clarifai.client.model import Model
from clarifai.client.module import Module
from clarifai.client.workflow import Workflow
from clarifai.errors import UserError
from clarifai.urls.helper import ClarifaiUrlHelper
from clarifai.utils.logging import display_workflow_tree, get_logger
from clarifai.workflows.utils import get_yaml_output_info_proto, is_same_yaml_model
from clarifai.workflows.validate import validate


class App(Lister, BaseClient):
  """App is a class that provides access to Clarifai API endpoints related to App information."""

  def __init__(self,
               url_init: str = "",
               app_id: str = "",
               base_url: str = "https://api.clarifai.com",
               **kwargs):
    """Initializes an App object.

    Args:
        url_init (str): The URL to initialize the app object.
        app_id (str): The App ID for the App to interact with.
<<<<<<< HEAD
        **kwargs: Additional keyword arguments to be passed to the App.
=======
        base_url (str): Base API url. Default "https://api.clarifai.com"
        **kwargs: Additional keyword arguments to be passed to the ClarifaiAuthHelper.
>>>>>>> 293794b1
            - name (str): The name of the app.
            - description (str): The description of the app.
    """
    if url_init != "" and app_id != "":
      raise UserError("You can only specify one of url_init or app_id.")
    if url_init != "":
      user_id, app_id, _, _, _ = ClarifaiUrlHelper.split_clarifai_url(url_init)
      kwargs = {'user_id': user_id}
    self.kwargs = {**kwargs, 'id': app_id}
    self.app_info = resources_pb2.App(**self.kwargs)
    self.logger = get_logger(logger_level="INFO", name=__name__)
    BaseClient.__init__(self, user_id=self.user_id, app_id=self.id, base=base_url)
    Lister.__init__(self)

  def list_datasets(self) -> List[Dataset]:
    """Lists all the datasets for the app.

    Returns:
        List[Dataset]: A list of Dataset objects for the datasets in the app.

    Example:
        >>> from clarifai.client.app import App
        >>> app = App(app_id="app_id", user_id="user_id")
        >>> all_datasets = app.list_datasets()
    """
    request_data = dict(
        user_app_id=self.user_app_id,
        per_page=self.default_page_size,
    )
    all_datasets_info = list(
        self.list_all_pages_generator(self.STUB.ListDatasets, service_pb2.ListDatasetsRequest,
                                      request_data))
    for dataset_info in all_datasets_info:
      if 'version' in list(dataset_info.keys()):
        del dataset_info['version']['metrics']

    return [Dataset(**dataset_info) for dataset_info in all_datasets_info]

  def list_models(self, filter_by: Dict[str, Any] = {}, only_in_app: bool = True) -> List[Model]:
    """Lists all the available models for the user.

    Args:
        filter_by (dict): A dictionary of filters to apply to the list of models.
        only_in_app (bool): If True, only return models that are in the app.

    Returns:
        List[Model]: A list of Model objects for the models in the app.

    Example:
        >>> from clarifai.client.user import User
        >>> app = User(user_id="user_id").app(app_id="app_id")
        >>> all_models = app.list_models()
    """
    request_data = dict(user_app_id=self.user_app_id, per_page=self.default_page_size, **filter_by)
    all_models_info = list(
        self.list_all_pages_generator(self.STUB.ListModels, service_pb2.ListModelsRequest,
                                      request_data))

    filtered_models_info = []
    for model_info in all_models_info:
      if 'model_version' not in list(model_info.keys()):
        continue
      if only_in_app:
        if model_info['app_id'] != self.id:
          continue
      filtered_models_info.append(model_info)

    return [Model(**model_info) for model_info in filtered_models_info]

  def list_workflows(self, filter_by: Dict[str, Any] = {},
                     only_in_app: bool = True) -> List[Workflow]:
    """Lists all the available workflows for the user.

    Args:
        filter_by (dict): A dictionary of filters to apply to the list of workflows.
        only_in_app (bool): If True, only return workflows that are in the app.

    Returns:
        List[Workflow]: A list of Workflow objects for the workflows in the app.

    Example:
        >>> from clarifai.client.app import App
        >>> app = App(app_id="app_id", user_id="user_id")
        >>> all_workflows = app.list_workflows()
    """
    request_data = dict(user_app_id=self.user_app_id, per_page=self.default_page_size, **filter_by)
    all_workflows_info = list(
        self.list_all_pages_generator(self.STUB.ListWorkflows, service_pb2.ListWorkflowsRequest,
                                      request_data))

    filtered_workflows_info = []
    for workflow_info in all_workflows_info:
      if only_in_app:
        if workflow_info['app_id'] != self.id:
          continue
      filtered_workflows_info.append(workflow_info)

    return [Workflow(**workflow_info) for workflow_info in all_workflows_info]

  def list_modules(self, filter_by: Dict[str, Any] = {}, only_in_app: bool = True) -> List[Module]:
    """Lists all the available modules for the user.

    Args:
        filter_by (dict): A dictionary of filters to apply to the list of modules.
        only_in_app (bool): If True, only return modules that are in the app.

    Returns:
        List[Module]: A list of Module objects for the modules in the app.

    Example:
        >>> from clarifai.client.app import App
        >>> app = App(app_id="app_id", user_id="user_id")
        >>> all_modules = app.list_modules()
    """
    request_data = dict(user_app_id=self.user_app_id, per_page=self.default_page_size, **filter_by)
    all_modules_info = list(
        self.list_all_pages_generator(self.STUB.ListModules, service_pb2.ListModulesRequest,
                                      request_data))

    filtered_modules_info = []
    for module_info in all_modules_info:
      if only_in_app:
        if module_info['app_id'] != self.id:
          continue
      filtered_modules_info.append(module_info)

    return [Module(**module_info) for module_info in filtered_modules_info]

  def list_installed_module_versions(self, filter_by: Dict[str, Any] = {}) -> List[Module]:
    """Lists all installed module versions in the app.

    Args:
        filter_by (dict): A dictionary of filters to apply to the list of installed module versions.

    Returns:
        List[Module]: A list of Module objects for the installed module versions in the app.

    Example:
        >>> from clarifai.client.app import App
        >>> app = App(app_id="app_id", user_id="user_id")
        >>> all_installed_module_versions = app.list_installed_module_versions()
    """
    request_data = dict(user_app_id=self.user_app_id, per_page=self.default_page_size, **filter_by)
    all_imv_infos = list(
        self.list_all_pages_generator(self.STUB.ListInstalledModuleVersions,
                                      service_pb2.ListInstalledModuleVersionsRequest,
                                      request_data))
    for imv_info in all_imv_infos:
      del imv_info['deploy_url']
      del imv_info['installed_module_version_id']  # TODO: remove this after the backend fix

    return [
        Module(module_id=imv_info['module_version']['module_id'], **imv_info)
        for imv_info in all_imv_infos
    ]

  def list_concepts(self):
    """Lists all the concepts for the app."""
    pass  # TODO

  def create_dataset(self, dataset_id: str, **kwargs) -> Dataset:
    """Creates a dataset for the app.

    Args:
        dataset_id (str): The dataset ID for the dataset to create.
        **kwargs: Additional keyword arguments to be passed to the Dataset.

    Returns:
        Dataset: A Dataset object for the specified dataset ID.

    Example:
        >>> from clarifai.client.app import App
        >>> app = App(app_id="app_id", user_id="user_id")
        >>> dataset = app.create_dataset(dataset_id="dataset_id")
    """
    request = service_pb2.PostDatasetsRequest(
        user_app_id=self.user_app_id, datasets=[resources_pb2.Dataset(id=dataset_id, **kwargs)])
    response = self._grpc_request(self.STUB.PostDatasets, request)
    if response.status.code != status_code_pb2.SUCCESS:
      raise Exception(response.status)
    self.logger.info("\nDataset created\n%s", response.status)
    kwargs.update({'app_id': self.id, 'user_id': self.user_id})

    return Dataset(dataset_id=dataset_id, **kwargs)

  def create_model(self, model_id: str, **kwargs) -> Model:
    """Creates a model for the app.

    Args:
        model_id (str): The model ID for the model to create.
        **kwargs: Additional keyword arguments to be passed to the Model.

    Returns:
        Model: A Model object for the specified model ID.

    Example:
        >>> from clarifai.client.app import App
        >>> app = App(app_id="app_id", user_id="user_id")
        >>> model = app.create_model(model_id="model_id")
    """
    request = service_pb2.PostModelsRequest(
        user_app_id=self.user_app_id, models=[resources_pb2.Model(id=model_id, **kwargs)])
    response = self._grpc_request(self.STUB.PostModels, request)
    if response.status.code != status_code_pb2.SUCCESS:
      raise Exception(response.status)
    self.logger.info("\nModel created\n%s", response.status)
    kwargs.update({'app_id': self.id, 'user_id': self.user_id})

    return Model(model_id=model_id, **kwargs)

  def create_workflow(self,
                      config_filepath: str,
                      generate_new_id: bool = False,
                      display: bool = True) -> Workflow:
    """Creates a workflow for the app.

    Args:
        config_filepath (str): The path to the yaml workflow config file.
        generate_new_id (bool): If True, generate a new workflow ID.
        display (bool): If True, display the workflow nodes tree.

    Returns:
        Workflow: A Workflow object for the specified workflow config.

    Example:
        >>> from clarifai.client.app import App
        >>> app = App(app_id="app_id", user_id="user_id")
        >>> workflow = app.create_workflow(config_filepath="config.yml")
    """
    if not os.path.exists(config_filepath):
      raise UserError(f"Workflow config file not found at {config_filepath}")

    with open(config_filepath, 'r') as file:
      data = yaml.safe_load(file)

    data = validate(data)
    workflow = data['workflow']

    # Get all model objects from the workflow nodes.
    all_models = []
    for node in workflow['nodes']:
      output_info = get_yaml_output_info_proto(node['model'].get('output_info', None))
      try:
        model = self.model(
            node['model']['model_id'],
            node['model'].get('model_version_id', ""),
            user_id=node['model'].get('user_id', ""),
            app_id=node['model'].get('app_id', ""))
      except Exception as e:
        if "Model does not exist" in str(e):
          model = self.create_model(
              **{k: v
                 for k, v in node['model'].items() if k != 'output_info'})
          model_version = model.create_model_version(output_info=output_info)
          all_models.append(model_version.model_info)
          continue

      # If the model version ID is specified, or if the yaml model is the same as the one in the api
      if node["model"].get("model_version_id", "") or is_same_yaml_model(
          model.model_info, node["model"]):
        all_models.append(model.model_info)
      else:  # Create a new model version
        model = model.create_model_version(output_info=output_info)
        all_models.append(model.model_info)

    # Convert nodes to resources_pb2.WorkflowNodes.
    nodes = []
    for i, yml_node in enumerate(workflow['nodes']):
      node = resources_pb2.WorkflowNode(
          id=yml_node['id'],
          model=all_models[i],
      )
      # Add node inputs if they exist, i.e. if these nodes do not connect directly to the input.
      if yml_node.get("node_inputs"):
        for ni in yml_node.get("node_inputs"):
          node.node_inputs.append(resources_pb2.NodeInput(node_id=ni['node_id']))
      nodes.append(node)

    workflow_id = workflow['id']
    if generate_new_id:
      workflow_id = str(uuid.uuid4())

    # Create the workflow.
    request = service_pb2.PostWorkflowsRequest(
        user_app_id=self.user_app_id,
        workflows=[resources_pb2.Workflow(id=workflow_id, nodes=nodes)])

    response = self._grpc_request(self.STUB.PostWorkflows, request)
    if response.status.code != status_code_pb2.SUCCESS:
      raise Exception(response.status)
    self.logger.info("\nWorkflow created\n%s", response.status)

    dict_response = MessageToDict(response, preserving_proto_field_name=True)
    # Display the workflow nodes tree.
    if display:
      display_workflow_tree(dict_response["workflows"][0]["nodes"])
    kwargs = self.process_response_keys(dict_response[list(dict_response.keys())[1]][0],
                                        "workflow")

    return Workflow(**kwargs)

  def create_module(self, module_id: str, description: str, **kwargs) -> Module:
    """Creates a module for the app.

    Args:
        module_id (str): The module ID for the module to create.
        description (str): The description of the module to create.
        **kwargs: Additional keyword arguments to be passed to the module.

    Returns:
        Module: A Module object for the specified module ID.

    Example:
        >>> from clarifai.client.app import App
        >>> app = App(app_id="app_id", user_id="user_id")
        >>> module = app.create_module(module_id="module_id")
    """
    request = service_pb2.PostModulesRequest(
        user_app_id=self.user_app_id,
        modules=[resources_pb2.Module(id=module_id, description=description, **kwargs)])
    response = self._grpc_request(self.STUB.PostModules, request)

    if response.status.code != status_code_pb2.SUCCESS:
      raise Exception(response.status)
    self.logger.info("\nModule created\n%s", response.status)
    kwargs.update({'app_id': self.id, 'user_id': self.user_id})

    return Module(module_id=module_id, **kwargs)

  def dataset(self, dataset_id: str, **kwargs) -> Dataset:
    """Returns a Dataset object for the existing dataset ID.

    Args:
        dataset_id (str): The dataset ID for the dataset to interact with.

    Returns:
        Dataset: A Dataset object for the existing dataset ID.

    Example:
        >>> from clarifai.client.app import App
        >>> app = App(app_id="app_id", user_id="user_id")
        >>> dataset = app.dataset(dataset_id="dataset_id")
    """
    request = service_pb2.GetDatasetRequest(user_app_id=self.user_app_id, dataset_id=dataset_id)
    response = self._grpc_request(self.STUB.GetDataset, request)

    if response.status.code != status_code_pb2.SUCCESS:
      raise Exception(response.status)
    dict_response = MessageToDict(response, preserving_proto_field_name=True)
    kwargs = self.process_response_keys(dict_response[list(dict_response.keys())[1]],
                                        list(dict_response.keys())[1])

    return Dataset(**kwargs)

  def model(self, model_id: str, model_version_id: str = "", **kwargs) -> Model:
    """Returns a Model object for the existing model ID.

    Args:
        model_id (str): The model ID for the model to interact with.
        model_version_id (str): The model version ID for the model version to interact with.

    Returns:
        Model: A Model object for the existing model ID.

    Example:
        >>> from clarifai.client.app import App
        >>> app = App(app_id="app_id", user_id="user_id")
        >>> model_v1 = app.model(model_id="model_id", model_version_id="model_version_id")
    """
    # Change user_app_id based on whether user_id or app_id is specified.
    if kwargs.get("user_id") or kwargs.get("app_id"):
      request = service_pb2.GetModelRequest(
          user_app_id=self.auth_helper.get_user_app_id_proto(
              kwargs.get("user_id"), kwargs.get("app_id")),
          model_id=model_id,
          version_id=model_version_id)
    else:
      request = service_pb2.GetModelRequest(
          user_app_id=self.user_app_id, model_id=model_id, version_id=model_version_id)
    response = self._grpc_request(self.STUB.GetModel, request)

    if response.status.code != status_code_pb2.SUCCESS:
      raise Exception(response.status)
    dict_response = MessageToDict(response, preserving_proto_field_name=True)
    kwargs = self.process_response_keys(dict_response['model'], 'model')
    return Model(**kwargs)

  def workflow(self, workflow_id: str, **kwargs) -> Workflow:
    """Returns a workflow object for the existing workflow ID.

    Args:
        workflow_id (str): The workflow ID for the workflow to interact with.

    Returns:
        Workflow: A Workflow object for the existing workflow ID.

    Example:
        >>> from clarifai.client.app import App
        >>> app = App(app_id="app_id", user_id="user_id")
        >>> workflow = app.workflow(workflow_id="workflow_id")
    """
    request = service_pb2.GetWorkflowRequest(user_app_id=self.user_app_id, workflow_id=workflow_id)
    response = self._grpc_request(self.STUB.GetWorkflow, request)

    if response.status.code != status_code_pb2.SUCCESS:
      raise Exception(response.status)
    dict_response = MessageToDict(response, preserving_proto_field_name=True)
    kwargs = self.process_response_keys(dict_response[list(dict_response.keys())[1]],
                                        list(dict_response.keys())[1])

    return Workflow(**kwargs)

  def module(self, module_id: str, module_version_id: str = "", **kwargs) -> Module:
    """Returns a Module object for the existing module ID.

    Args:
        module_id (str): The module ID for the module to interact with.
        module_version_id (str): The module version ID for the module version to interact with.

    Returns:
        Module: A Module object for the existing module ID.

    Example:
        >>> from clarifai.client.app import App
        >>> app = App(app_id="app_id", user_id="user_id")
        >>> module = app.module(module_id="module_id", module_version_id="module_version_id")
    """
    request = service_pb2.GetModuleRequest(
        user_app_id=self.user_app_id, module_id=module_id, version_id=module_version_id)
    response = self._grpc_request(self.STUB.GetModule, request)

    if response.status.code != status_code_pb2.SUCCESS:
      raise Exception(response.status)
    dict_response = MessageToDict(response, preserving_proto_field_name=True)
    kwargs = self.process_response_keys(dict_response['module'], 'module')

    return Module(**kwargs)

  def inputs(self,):
    """Returns an Input object.

    Returns:
        Inputs: An input object.
    """
    return Inputs(self.user_id, self.id)

  def delete_dataset(self, dataset_id: str) -> None:
    """Deletes an dataset for the user.

    Args:
        dataset_id (str): The dataset ID for the app to delete.

    Example:
        >>> from clarifai.client.app import App
        >>> app = App(app_id="app_id", user_id="user_id")
        >>> app.delete_dataset(dataset_id="dataset_id")
    """
    request = service_pb2.DeleteDatasetsRequest(
        user_app_id=self.user_app_id, dataset_ids=[dataset_id])
    response = self._grpc_request(self.STUB.DeleteDatasets, request)

    if response.status.code != status_code_pb2.SUCCESS:
      raise Exception(response.status)
    self.logger.info("\nDataset Deleted\n%s", response.status)

  def delete_model(self, model_id: str) -> None:
    """Deletes an model for the user.

    Args:
        model_id (str): The model ID for the app to delete.

    Example:
        >>> from clarifai.client.app import App
        >>> app = App(app_id="app_id", user_id="user_id")
        >>> app.delete_model(model_id="model_id")
    """
    request = service_pb2.DeleteModelsRequest(user_app_id=self.user_app_id, ids=[model_id])
    response = self._grpc_request(self.STUB.DeleteModels, request)

    if response.status.code != status_code_pb2.SUCCESS:
      raise Exception(response.status)
    self.logger.info("\nModel Deleted\n%s", response.status)

  def delete_workflow(self, workflow_id: str) -> None:
    """Deletes an workflow for the user.

    Args:
        workflow_id (str): The workflow ID for the app to delete.

    Example:
        >>> from clarifai.client.app import App
        >>> app = App(app_id="app_id", user_id="user_id")
        >>> app.delete_workflow(workflow_id="workflow_id")
    """
    request = service_pb2.DeleteWorkflowsRequest(user_app_id=self.user_app_id, ids=[workflow_id])
    response = self._grpc_request(self.STUB.DeleteWorkflows, request)

    if response.status.code != status_code_pb2.SUCCESS:
      raise Exception(response.status)
    self.logger.info("\nWorkflow Deleted\n%s", response.status)

  def delete_module(self, module_id: str) -> None:
    """Deletes an module for the user.

    Args:
        module_id (str): The module ID for the app to delete.

    Example:
        >>> from clarifai.client.app import App
        >>> app = App(app_id="app_id", user_id="user_id")
        >>> app.delete_module(module_id="module_id")
    """
    request = service_pb2.DeleteModulesRequest(user_app_id=self.user_app_id, ids=[module_id])
    response = self._grpc_request(self.STUB.DeleteModules, request)

    if response.status.code != status_code_pb2.SUCCESS:
      raise Exception(response.status)
    self.logger.info("\nModule Deleted\n%s", response.status)

  def __getattr__(self, name):
    return getattr(self.app_info, name)

  def __str__(self):
    init_params = [param for param in self.kwargs.keys()]
    attribute_strings = [
        f"{param}={getattr(self.app_info, param)}" for param in init_params
        if hasattr(self.app_info, param)
    ]
    return f"Clarifai App Details: \n{', '.join(attribute_strings)}\n"<|MERGE_RESOLUTION|>--- conflicted
+++ resolved
@@ -34,12 +34,8 @@
     Args:
         url_init (str): The URL to initialize the app object.
         app_id (str): The App ID for the App to interact with.
-<<<<<<< HEAD
+        base_url (str): Base API url. Default "https://api.clarifai.com"
         **kwargs: Additional keyword arguments to be passed to the App.
-=======
-        base_url (str): Base API url. Default "https://api.clarifai.com"
-        **kwargs: Additional keyword arguments to be passed to the ClarifaiAuthHelper.
->>>>>>> 293794b1
             - name (str): The name of the app.
             - description (str): The description of the app.
     """
