--- conflicted
+++ resolved
@@ -24,12 +24,8 @@
             url_init (str): The URL to initialize the module object.
             module_id (str): The Module ID to interact with.
             module_version (dict): The Module Version to interact with.
-<<<<<<< HEAD
+            base_url (str): Base API url. Default "https://api.clarifai.com"
             **kwargs: Additional keyword arguments to be passed to the Module.
-=======
-            base_url (str): Base API url. Default "https://api.clarifai.com"
-            **kwargs: Additional keyword arguments to be passed to the ClarifaiAuthHelper.
->>>>>>> 293794b1
         """
     if url_init != "" and module_id != "":
       raise UserError("You can only specify one of url_init or module_id.")
