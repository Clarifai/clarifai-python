--- conflicted
+++ resolved
@@ -145,313 +145,6 @@
 
     def create_deployment(
         self,
-<<<<<<< HEAD
-        user_id=user_id,
-        base=base_url,
-        pat=pat,
-        token=token,
-        root_certificates_path=root_certificates_path,
-    )
-    Lister.__init__(self)
-
-  def list_deployments(self,
-                       filter_by: Dict[str, Any] = {},
-                       page_no: int = None,
-                       per_page: int = None) -> Generator[Deployment, None, None]:
-    """Lists all the available deployments of compute cluster.
-
-    Args:
-        filter_by (Dict[str, Any]): The filter to apply to the list of deployments.
-        page_no (int): The page number to list.
-        per_page (int): The number of items per page.
-
-    Yields:
-        Deployment: Deployment objects for the nodepools in the compute cluster.
-
-    Example:
-        >>> from clarifai.client.nodepool import Nodepool
-        >>> nodepool = Nodepool(nodepool_id="nodepool_id", user_id="user_id")
-        >>> all_deployments = list(nodepool.list_deployments())
-
-    Note:
-        Defaults to 16 per page if page_no is specified and per_page is not specified.
-        If both page_no and per_page are None, then lists all the resources.
-    """
-    request_data = dict(user_app_id=self.user_app_id, nodepool_id=self.id, **filter_by)
-    all_deployments_info = self.list_pages_generator(
-        self.STUB.ListDeployments,
-        service_pb2.ListDeploymentsRequest,
-        request_data,
-        per_page=per_page,
-        page_no=page_no,
-    )
-
-    for deployment_info in all_deployments_info:
-      yield Deployment.from_auth_helper(auth=self.auth_helper, **deployment_info)
-
-  def _process_deployment_config(self, deployment_config: Dict[str, Any]) -> Dict[str, Any]:
-    assert "deployment" in deployment_config, "deployment info not found in the config file"
-    deployment = deployment_config['deployment']
-    assert ("worker" in deployment) and (
-        ("model" in deployment["worker"]) or
-        ("workflow" in deployment["worker"])), "worker info not found in the config file"
-    assert "scheduling_choice" in deployment, "scheduling_choice not found in the config file"
-    assert "nodepools" in deployment, "nodepools not found in the config file"
-    deployment['user_id'] = self.user_app_id.user_id
-    if "autoscale_config" in deployment:
-      deployment['autoscale_config'] = resources_pb2.AutoscaleConfig(
-          **deployment['autoscale_config'])
-    deployment['nodepools'] = [
-        resources_pb2.Nodepool(
-            id=nodepool['id'],
-            compute_cluster=resources_pb2.ComputeCluster(
-                id=nodepool['compute_cluster']['id'], user_id=self.user_app_id.user_id),
-        ) for nodepool in deployment['nodepools']
-    ]
-    if 'user' in deployment['worker']:
-      deployment['worker']['user'] = resources_pb2.User(**deployment['worker']['user'])
-    elif 'model' in deployment['worker']:
-      deployment['worker']['model'] = resources_pb2.Model(**deployment['worker']['model'])
-    elif 'workflow' in deployment['worker']:
-      deployment['worker']['workflow'] = resources_pb2.Workflow(**deployment['worker']['workflow'])
-    deployment['worker'] = resources_pb2.Worker(**deployment['worker'])
-    if "visibility" in deployment:
-      deployment["visibility"] = resources_pb2.Visibility(**deployment["visibility"])
-    return deployment
-
-  @staticmethod
-  def get_runner_selector(user_id: str, compute_cluster_id: str,
-                          nodepool_id: str) -> resources_pb2.RunnerSelector:
-    """Returns a RunnerSelector object for the specified compute cluster and nodepool.
-
-    Args:
-        user_id (str): The user ID of the user.
-        compute_cluster_id (str): The compute cluster ID for the compute cluster.
-        nodepool_id (str): The nodepool ID for the nodepool.
-
-    Returns:
-        resources_pb2.RunnerSelector: A RunnerSelector object for the specified compute cluster and nodepool.
-
-    Example:
-        >>> from clarifai.client.nodepool import Nodepool
-        >>> nodepool = Nodepool(nodepool_id="nodepool_id", user_id="user_id")
-        >>> runner_selector = Nodepool.get_runner_selector(user_id="user_id", compute_cluster_id="compute_cluster_id", nodepool_id="nodepool_id")
-    """
-    compute_cluster = resources_pb2.ComputeCluster(id=compute_cluster_id, user_id=user_id)
-    nodepool = resources_pb2.Nodepool(id=nodepool_id, compute_cluster=compute_cluster)
-    return resources_pb2.RunnerSelector(nodepool=nodepool)
-
-  def create_deployment(
-      self,
-      config_filepath: str = None,
-      deployment_id: str = None,
-      deployment_config: Dict[str, Any] = None,
-  ) -> Deployment:
-    """Creates a deployment for the nodepool.
-
-    Args:
-        config_filepath (str): The path to the deployment config file.
-        deployment_id (str): New deployment ID for the deployment to create.
-
-    Returns:
-        Deployment: A Deployment object for the specified deployment ID.
-
-    Example:
-        >>> from clarifai.client.nodepool import Nodepool
-        >>> nodepool = Nodepool(nodepool_id="nodepool_id", user_id="user_id")
-        >>> deployment = nodepool.create_deployment(config_filepath="config.yml")
-    """
-
-    if config_filepath is not None:
-      assert deployment_config is None, (
-          "deployment_config has to be None if config_filepath is provided")
-
-      if not os.path.exists(config_filepath):
-        raise UserError(f"Deployment config file not found at {config_filepath}")
-      with open(config_filepath, "r") as file:
-        deployment_config = yaml.safe_load(file)
-    elif deployment_config is not None:
-      assert isinstance(deployment_config,
-                        dict), ("deployment_config should be a dictionary if provided.")
-    else:
-      raise AssertionError("Either config_filepath or deployment_config must be provided.")
-
-    deployment_config = self._process_deployment_config(deployment_config)
-
-    if 'id' in deployment_config:
-      if deployment_id is None:
-        deployment_id = deployment_config['id']
-      deployment_config.pop('id')
-
-    request = service_pb2.PostDeploymentsRequest(
-        user_app_id=self.user_app_id,
-        deployments=[resources_pb2.Deployment(id=deployment_id, **deployment_config)],
-    )
-    response = self._grpc_request(self.STUB.PostDeployments, request)
-    if response.status.code != status_code_pb2.SUCCESS:
-      raise Exception(response.status)
-    self.logger.info("\nDeployment created\n%s", response.status)
-
-    dict_response = MessageToDict(
-        response.deployments[0], preserving_proto_field_name=True, use_integers_for_enums=True)
-    kwargs = self.process_response_keys(dict_response, "deployment")
-    return Deployment.from_auth_helper(auth=self.auth_helper, **kwargs)
-
-  def deployment(self, deployment_id: str) -> Deployment:
-    """Returns a Deployment object for the existing deployment ID.
-
-    Args:
-        deployment_id (str): The deployment ID for the deployment to interact with.
-
-    Returns:
-        Deployment: A Deployment object for the existing deployment ID.
-
-    Example:
-        >>> from clarifai.client.nodepool import Nodepool
-        >>> nodepool = Nodepool(nodepool_id="nodepool_id", user_id="user_id")
-        >>> deployment = nodepool.deployment(deployment_id="deployment_id")
-    """
-    request = service_pb2.GetDeploymentRequest(
-        user_app_id=self.user_app_id, deployment_id=deployment_id)
-    response = self._grpc_request(self.STUB.GetDeployment, request)
-
-    if response.status.code != status_code_pb2.SUCCESS:
-      raise Exception(response.status)
-    dict_response = MessageToDict(
-        response, preserving_proto_field_name=True, use_integers_for_enums=True)
-    kwargs = self.process_response_keys(dict_response["deployment"], "deployment")
-    return Deployment.from_auth_helper(auth=self.auth_helper, **kwargs)
-
-  def delete_deployments(self, deployment_ids: List[str]) -> None:
-    """Deletes list of deployments for the nodepool.
-
-    Args:
-        deployment_ids (List[str]): The list of deployment IDs to delete.
-
-    Example:
-        >>> from clarifai.client.nodepool import Nodepool
-        >>> nodepool = Nodepool(nodepool_id="nodepool_id", user_id="user_id")
-        >>> nodepool.delete_deployments(deployment_ids=["deployment_id1", "deployment_id2"])
-    """
-    assert isinstance(deployment_ids, list), "deployment_ids param should be a list"
-
-    request = service_pb2.DeleteDeploymentsRequest(
-        user_app_id=self.user_app_id, ids=deployment_ids)
-    response = self._grpc_request(self.STUB.DeleteDeployments, request)
-
-    if response.status.code != status_code_pb2.SUCCESS:
-      raise Exception(response.status)
-    self.logger.info("\nDeployments Deleted\n%s", response.status)
-
-  def runner(self, runner_id: str) -> Runner:
-    """Returns a Runner object for the existing runner ID.
-
-    Args:
-        runner_id (str): The runner ID for the runner to interact with.
-
-    Returns:
-        Runner: A Runner object for the existing runner ID.
-
-    Example:
-        >>> from clarifai.client.nodepool import Nodepool
-        >>> nodepool = Nodepool(nodepool_id="nodepool_id", user_id="user_id")
-        >>> runner = nodepool.runner(runner_id="runner_id")
-    """
-    request = service_pb2.GetRunnerRequest(user_app_id=self.user_app_id, runner_id=runner_id)
-    response = self._grpc_request(self.STUB.GetRunner, request)
-
-    if response.status.code != status_code_pb2.SUCCESS:
-      raise Exception(response.status)
-    dict_response = MessageToDict(
-        response, preserving_proto_field_name=True, use_integers_for_enums=True)
-    kwargs = self.process_response_keys(dict_response["runner"], "runner")
-    return Runner.from_auth_helper(auth=self.auth_helper, **kwargs)
-
-  def create_runner(self, config_filepath: str = None,
-                    runner_config: Dict[str, Any] = None) -> Runner:
-    """Creates a runner for the nodepool. Only needed for local dev runners.
-
-    Args:
-        config_filepath (str): The path to the runner config file.
-        nodepool_config (Dict[str, Any]) = nodepool_config or {}
-
-    Returns:
-        resources_pb2.Runner: A Runner object for the specified deployment ID.
-
-    Example:
-        >>> from clarifai.client.nodepool import Nodepool
-        >>> nodepool = Nodepool(nodepool_id="nodepool_id", user_id="user_id")
-        >>> runner = nodepool.create_runner(deployment_id="deployment_id")
-    """
-
-    if config_filepath is not None:
-      assert runner_config is None, "runner_config has to be None if config_filepath is provided"
-
-      if not os.path.exists(config_filepath):
-        raise UserError(f"Runner config file not found at {config_filepath}")
-      with open(config_filepath, "r") as file:
-        runner_config = yaml.safe_load(file)
-    elif runner_config is not None:
-      assert isinstance(runner_config, dict), "runner_config should be a dictionary if provided."
-    else:
-      raise AssertionError("Either config_filepath or runner_config must be provided.")
-
-    runner_config = self._process_runner_config(runner_config)
-
-    request = service_pb2.PostRunnersRequest(
-        user_app_id=self.user_app_id,
-        nodepool_id=self.id,
-        compute_cluster_id=self.compute_cluster.id,
-        runners=[resources_pb2.Runner(**runner_config)],
-    )
-    response = self._grpc_request(self.STUB.PostRunners, request)
-
-    if response.status.code != status_code_pb2.SUCCESS:
-      raise Exception(response.status)
-    self.logger.info("\nRunner created\n%s with id: %s", response.status, response.runners[0].id)
-
-    dict_response = MessageToDict(response.runners[0], preserving_proto_field_name=True)
-    kwargs = self.process_response_keys(dict_response, 'runner')
-    return Runner.from_auth_helper(auth=self.auth_helper, **kwargs)
-
-  def delete_runners(self, runner_ids: List[str]) -> None:
-    """Deletes list of runners for the nodepool.
-
-    Args:
-        runner_ids (List[str]): The list of runner IDs to delete.
-
-    Example:
-        >>> from clarifai.client.nodepool import Nodepool
-        >>> nodepool = Nodepool(nodepool_id="nodepool_id", user_id="user_id")
-        >>> nodepool.delete_runners(runner_ids=["runner_id1", "runner_id2"])
-    """
-    assert isinstance(runner_ids, list), "runner_ids param should be a list"
-
-    request = service_pb2.DeleteRunnersRequest(user_app_id=self.user_app_id, ids=runner_ids)
-    response = self._grpc_request(self.STUB.DeleteRunners, request)
-
-    if response.status.code != status_code_pb2.SUCCESS:
-      raise Exception(response.status)
-    self.logger.info("\nRunners Deleted\n%s", response.status)
-
-  def _process_runner_config(self, runner_config: str) -> Dict[str, Any]:
-    assert "runner" in runner_config, "runner info not found in the config file"
-    runner = runner_config['runner']
-    assert "worker" in runner, "worker not found in the config file"
-    assert "num_replicas" in runner, "num_replicas not found in the config file"
-    return runner
-
-  def __getattr__(self, name):
-    return getattr(self.nodepool_info, name)
-
-  def __str__(self):
-    init_params = [param for param in self.kwargs.keys()]
-    attribute_strings = [
-        f"{param}={getattr(self.nodepool_info, param)}" for param in init_params
-        if hasattr(self.nodepool_info, param)
-    ]
-    return f"Nodepool Details: \n{', '.join(attribute_strings)}\n"
-=======
         config_filepath: str = None,
         deployment_id: str = None,
         deployment_config: Dict[str, Any] = None,
@@ -558,6 +251,31 @@
             raise Exception(response.status)
         self.logger.info("\nDeployments Deleted\n%s", response.status)
 
+    def runner(self, runner_id: str) -> Runner:
+        """Returns a Runner object for the existing runner ID.
+
+        Args:
+            runner_id (str): The runner ID for the runner to interact with.
+
+        Returns:
+            Runner: A Runner object for the existing runner ID.
+
+        Example:
+            >>> from clarifai.client.nodepool import Nodepool
+            >>> nodepool = Nodepool(nodepool_id="nodepool_id", user_id="user_id")
+            >>> runner = nodepool.runner(runner_id="runner_id")
+        """
+        request = service_pb2.GetRunnerRequest(user_app_id=self.user_app_id, runner_id=runner_id)
+        response = self._grpc_request(self.STUB.GetRunner, request)
+
+        if response.status.code != status_code_pb2.SUCCESS:
+            raise Exception(response.status)
+        dict_response = MessageToDict(
+            response, preserving_proto_field_name=True, use_integers_for_enums=True
+        )
+        kwargs = self.process_response_keys(dict_response["runner"], "runner")
+        return Runner.from_auth_helper(auth=self.auth_helper, **kwargs)
+
     def create_runner(
         self, config_filepath: str = None, runner_config: Dict[str, Any] = None
     ) -> Runner:
@@ -612,6 +330,26 @@
         kwargs = self.process_response_keys(dict_response, 'runner')
         return Runner.from_auth_helper(auth=self.auth_helper, **kwargs)
 
+    def delete_runners(self, runner_ids: List[str]) -> None:
+        """Deletes list of runners for the nodepool.
+
+        Args:
+            runner_ids (List[str]): The list of runner IDs to delete.
+
+        Example:
+            >>> from clarifai.client.nodepool import Nodepool
+            >>> nodepool = Nodepool(nodepool_id="nodepool_id", user_id="user_id")
+            >>> nodepool.delete_runners(runner_ids=["runner_id1", "runner_id2"])
+        """
+        assert isinstance(runner_ids, list), "runner_ids param should be a list"
+
+        request = service_pb2.DeleteRunnersRequest(user_app_id=self.user_app_id, ids=runner_ids)
+        response = self._grpc_request(self.STUB.DeleteRunners, request)
+
+        if response.status.code != status_code_pb2.SUCCESS:
+            raise Exception(response.status)
+        self.logger.info("\nRunners Deleted\n%s", response.status)
+
     def _process_runner_config(self, runner_config: str) -> Dict[str, Any]:
         assert "runner" in runner_config, "runner info not found in the config file"
         runner = runner_config['runner']
@@ -629,5 +367,4 @@
             for param in init_params
             if hasattr(self.nodepool_info, param)
         ]
-        return f"Nodepool Details: \n{', '.join(attribute_strings)}\n"
->>>>>>> 61ba388a
+        return f"Nodepool Details: \n{', '.join(attribute_strings)}\n"