--- conflicted
+++ resolved
@@ -510,257 +510,6 @@
                 "Task should be one of \
                       'text_classification', 'visual_classification', \
                       'visual_detection', 'visual_segmentation', 'visual_captioning', 'multimodal_dataset'"
-<<<<<<< HEAD
-                     )
-
-    if self.task == "text_classification":
-      dataset_obj = TextClassificationDataset(dataloader, self.id)
-
-    elif self.task == "visual_detection":
-      dataset_obj = VisualDetectionDataset(dataloader, self.id)
-
-    elif self.task == "visual_segmentation":
-      dataset_obj = VisualSegmentationDataset(dataloader, self.id)
-
-    elif self.task == "multimodal_dataset":
-      dataset_obj = MultiModalDataset(dataloader, self.id)
-
-    else:  # visual_classification & visual_captioning
-      dataset_obj = VisualClassificationDataset(dataloader, self.id)
-
-    if get_upload_status:
-      pre_upload_stats = self.get_upload_status(pre_upload=True)
-
-    #add file handler to log warnings
-    if log_warnings:
-      add_file_handler(self.logger, f"Dataset_Upload{str(int(datetime.now().timestamp()))}.log")
-    self._data_upload(dataset_obj, **kwargs)
-
-    if get_upload_status:
-      self.get_upload_status(dataloader=dataloader, pre_upload_stats=pre_upload_stats)
-
-  def retry_upload_from_logs(self,
-                             log_file_path: str,
-                             dataloader: Type[ClarifaiDataLoader],
-                             retry_duplicates: bool = False,
-                             log_warnings: bool = False,
-                             **kwargs) -> None:
-    """Retries failed uploads from the log file.
-
-    Args:
-        log_file_path (str): path to the log file
-        dataloader (Type[ClarifaiDataLoader]): ClarifaiDataLoader object
-        retry_duplicate (bool): True if you want to retry duplicate inputs
-        kwargs: Additional keyword arguments for retry uploading functionality..
-    """
-
-    duplicate_input_ids, failed_input_ids = process_log_files(log_file_path)
-    if log_warnings:
-      add_file_handler(self.logger, f"Dataset_Upload{str(int(datetime.now().timestamp()))}.log")
-
-    if retry_duplicates and duplicate_input_ids:
-      logger.warning(f"Retrying upload for {len(duplicate_input_ids)} duplicate inputs...\n")
-      duplicate_inputs_indexes = [input["Index"] for input in duplicate_input_ids]
-      self.upload_dataset(
-          dataloader=dataloader,
-          log_retry_ids=duplicate_inputs_indexes,
-          is_retry_duplicates=True,
-          is_log_retry=True,
-          **kwargs)
-
-    if failed_input_ids:
-      #failed_inputs= ([input["Input_ID"] for input in failed_input_ids])
-      logger.warning(f"Retrying upload for {len(failed_input_ids)} failed inputs...\n")
-      failed_input_indexes = [input["Index"] for input in failed_input_ids]
-      self.upload_dataset(
-          dataloader=dataloader, log_retry_ids=failed_input_indexes, is_log_retry=True, **kwargs)
-
-  def upload_from_csv(self,
-                      csv_path: str,
-                      input_type: str = 'text',
-                      csv_type: str = None,
-                      labels: bool = True,
-                      batch_size: int = 128) -> None:
-    """Uploads dataset from a csv file.
-
-    Args:
-        csv_path (str): path to the csv file
-        input_type (str): type of the dataset(text, image)
-        csv_type (str): type of the csv file(raw, url, file_path)
-        labels (bool): True if csv file has labels column
-        batch_size (int): batch size for concurrent upload of inputs and annotations
-
-    Example:
-        >>> from clarifai.client.dataset import Dataset
-        >>> dataset = Dataset(user_id = 'user_id', app_id = 'demo_app', dataset_id = 'demo_dataset')
-        >>> dataset.upload_from_csv(csv_path='csv_path', input_type='text', csv_type='raw, labels=True)
-
-    Note:
-        CSV file supports 'inputid', 'input', 'concepts', 'metadata', 'geopoints' columns.
-        All the data in the CSV should be in double quotes.
-        metadata should be in single quotes format. Example: "{'key': 'value'}"
-        geopoints should be in "long,lat" format.
-    """
-    if input_type not in ['image', 'text', 'video', 'audio']:
-      raise UserError('Invalid input type, it should be image,text,audio or video')
-    if csv_type not in ['raw', 'url', 'file_path']:
-      raise UserError('Invalid csv type, it should be raw, url or file_path')
-    assert csv_path.endswith('.csv'), 'csv_path should be a csv file'
-    if csv_type == 'raw' and input_type != 'text':
-      raise UserError('Only text input type is supported for raw csv type')
-    batch_size = min(128, batch_size)
-    input_protos = self.input_object.get_inputs_from_csv(
-        csv_path=csv_path,
-        input_type=input_type,
-        csv_type=csv_type,
-        dataset_id=self.id,
-        labels=labels)
-    self.input_object._bulk_upload(inputs=input_protos, batch_size=batch_size)
-
-  def upload_from_folder(self,
-                         folder_path: str,
-                         input_type: str,
-                         labels: bool = False,
-                         batch_size: int = 128) -> None:
-    """Upload dataset from folder.
-
-    Args:
-        folder_path (str): Path to the folder containing images.
-        input_type (str): type of the dataset(text, image)
-        labels (bool): True if folder name is the label for the inputs
-        batch_size (int): batch size for concurrent upload of inputs and annotations
-
-    Example:
-        >>> from clarifai.client.dataset import Dataset
-        >>> dataset = Dataset(user_id = 'user_id', app_id = 'demo_app', dataset_id = 'demo_dataset')
-        >>> dataset.upload_from_folder(folder_path='folder_path', input_type='text', labels=True)
-
-    Note: The filename is used as the input_id.
-    """
-    if input_type not in ['image', 'text']:
-      raise UserError('Invalid input type it should be image or text')
-    if input_type == 'image':
-      input_protos = self.input_object.get_image_inputs_from_folder(
-          folder_path=folder_path, dataset_id=self.id, labels=labels)
-    if input_type == 'text':
-      input_protos = self.input_object.get_text_inputs_from_folder(
-          folder_path=folder_path, dataset_id=self.id, labels=labels)
-    self.input_object._bulk_upload(inputs=input_protos, batch_size=batch_size)
-
-  def get_upload_status(
-      self,
-      dataloader: Type[ClarifaiDataLoader] = None,
-      delete_version: bool = False,
-      timeout: int = 600,
-      pre_upload_stats: Tuple[Dict[str, int], Dict[str, int]] = None,
-      pre_upload: bool = False) -> Optional[Tuple[Dict[str, int], Dict[str, int]]]:
-    """Creates a new dataset version and displays the upload status of the dataset.
-
-    Args:
-        dataloader (Type[ClarifaiDataLoader]): ClarifaiDataLoader object
-        delete_version (bool): True if you want to delete the version after getting the upload status
-        timeout (int): Timeout in seconds for getting the upload status. Default is 600 seconds.
-        pre_upload_stats (Tuple[Dict[str, int], Dict[str, int]]): The pre upload stats for the dataset.
-        pre_upload (bool): True if you want to get the pre upload stats for the dataset.
-
-    Example:
-        >>> from clarifai.client.dataset import Dataset
-        >>> dataset = Dataset(dataset_id='dataset_id', user_id='user_id', app_id='app_id')
-        >>> dataset.get_upload_status(dataloader)
-
-    Note:
-        This is a beta feature and is subject to change.
-    """
-    try:
-      import rich  # noqa: F401
-    except ImportError:
-      raise UserError(
-          "Rich library is not installed. Please install it using pip install rich>=13.4.2")
-    self.logger.info("Getting dataset upload status...")
-    dataset_version_id = uuid.uuid4().hex
-    _ = self.create_version(id=dataset_version_id, description="SDK Upload Status")
-
-    request_data = dict(
-        user_app_id=self.user_app_id,
-        dataset_id=self.id,
-        dataset_version_id=dataset_version_id,
-    )
-
-    start_time = time.time()
-    backoff_iterator = BackoffIterator(10)
-    while (True):
-      dataset_metrics_response = self._grpc_request(
-          self.STUB.ListDatasetVersionMetricsGroups,
-          service_pb2.ListDatasetVersionMetricsGroupsRequest(**request_data),
-      )
-
-      if dataset_metrics_response.status.code != status_code_pb2.SUCCESS:
-        self.delete_version(dataset_version_id)
-        raise Exception("Failed to get dataset metrics {}".format(dataset_metrics_response.status))
-
-      dict_response = MessageToDict(dataset_metrics_response)
-      if len(dict_response.keys()) == 1 and time.time() - start_time < timeout:
-        self.logger.info("Crunching the dataset metrics. Please wait...")
-        time.sleep(next(backoff_iterator))
-        continue
-      else:
-        if time.time() - start_time > timeout:
-          self.delete_version(dataset_version_id)
-          raise UserError(
-              "Dataset metrics are taking too long to process. Please try again later.")
-        break
-    #get pre upload stats
-    if pre_upload:
-      return DisplayUploadStatus.get_dataset_version_stats(dataset_metrics_response)
-
-    dataset_info_dict = dict(user_id=self.user_id, app_id=self.app_id, dataset_id=self.id)
-    DisplayUploadStatus(dataloader, dataset_metrics_response, dataset_info_dict, pre_upload_stats)
-
-    if delete_version:
-      self.delete_version(dataset_version_id)
-
-  def merge_dataset(self, merge_dataset_id: str) -> None:
-    """Merges the another dataset into current dataset.
-
-    Args:
-        merge_dataset_id (str): The dataset ID of the dataset to merge.
-
-    Example:
-        >>> from clarifai.client.dataset import Dataset
-        >>> dataset = Dataset(dataset_id='dataset_id', user_id='user_id', app_id='app_id')
-        >>> dataset.merge_dataset(merge_dataset_id='merge_dataset_id')
-    """
-    dataset_filter = resources_pb2.Filter(
-        input=resources_pb2.Input(dataset_ids=[merge_dataset_id]))
-    query = resources_pb2.Search(query=resources_pb2.Query(filters=[dataset_filter]))
-    request = service_pb2.PostDatasetInputsRequest(
-        user_app_id=self.user_app_id, dataset_id=self.id, search=query)
-
-    response = self._grpc_request(self.STUB.PostDatasetInputs, request)
-    if response.status.code != status_code_pb2.SUCCESS:
-      raise Exception(response.status)
-    self.logger.info("\nDataset Merged\n%s", response.status)
-
-  def archive_zip(self, wait: bool = True) -> str:
-    """Exports the dataset to a zip file URL."""
-    request = service_pb2.PutDatasetVersionExportsRequest(
-        user_app_id=self.user_app_id,
-        dataset_id=self.id,
-        dataset_version_id=self.version.id,
-        exports=[
-            resources_pb2.DatasetVersionExport(
-                format=resources_pb2.DatasetVersionExportFormat.CLARIFAI_DATA_PROTOBUF)
-        ])
-
-    response = self._grpc_request(self.STUB.PutDatasetVersionExports, request)
-    if response.status.code != status_code_pb2.SUCCESS:
-      raise Exception(response.status)
-    if wait:
-      while response.exports[0].status.code in (
-          status_code_pb2.DATASET_VERSION_EXPORT_PENDING,
-          status_code_pb2.DATASET_VERSION_EXPORT_IN_PROGRESS):
-        time.sleep(1)
-=======
             )
 
         if self.task == "text_classification":
@@ -936,6 +685,12 @@
         Note:
             This is a beta feature and is subject to change.
         """
+        try:
+            import rich  # noqa: F401
+        except ImportError:
+            raise UserError(
+                "Rich library is not installed. Please install it using pip install rich>=13.4.2"
+            )
         self.logger.info("Getting dataset upload status...")
         dataset_version_id = uuid.uuid4().hex
         _ = self.create_version(id=dataset_version_id, description="SDK Upload Status")
@@ -1021,7 +776,6 @@
             ],
         )
 
->>>>>>> b7216e30
         response = self._grpc_request(self.STUB.PutDatasetVersionExports, request)
         if response.status.code != status_code_pb2.SUCCESS:
             raise Exception(response.status)
