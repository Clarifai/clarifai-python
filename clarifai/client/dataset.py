--- conflicted
+++ resolved
@@ -15,12 +15,9 @@
 from clarifai.datasets.upload.text import TextClassificationDataset
 from clarifai.datasets.upload.utils import load_dataloader, load_module_dataloader
 from clarifai.errors import UserError
-<<<<<<< HEAD
 from clarifai.utils.misc import Chunker
-=======
 from clarifai.urls.helper import ClarifaiUrlHelper
-from clarifai.utils.misc import BackoffIterator, Chunker
->>>>>>> dd3e4d8c
+
 
 ClarifaiDatasetType = TypeVar('ClarifaiDatasetType', VisualClassificationDataset,
                               VisualDetectionDataset, VisualSegmentationDataset,
