--- conflicted
+++ resolved
@@ -46,13 +46,8 @@
 
     self.inputs = Inputs(user_id=self.user_id, app_id=self.app_id)
     self.rank_filter_schema = get_schema()
-<<<<<<< HEAD
     BaseClient.__init__(self, user_id=self.user_id, app_id=self.app_id, base=base_url)
-    Lister.__init__(self, page_size=top_k)
-=======
-    BaseClient.__init__(self, user_id=self.user_id, app_id=self.app_id)
     Lister.__init__(self, page_size=1000)
->>>>>>> 834db2d2
 
   def _get_annot_proto(self, **kwargs):
     """Get an Annotation proto message based on keyword arguments.
