from typing import Any, Dict, List

from clarifai_grpc.grpc.api import resources_pb2, service_pb2
from clarifai_grpc.grpc.api.status import status_code_pb2
from google.protobuf.json_format import MessageToDict

from clarifai.client.app import App
from clarifai.client.base import BaseClient
from clarifai.client.lister import Lister
from clarifai.client.runner import Runner
from clarifai.errors import UserError
from clarifai.utils.logging import get_logger


class User(Lister, BaseClient):
  """User is a class that provides access to Clarifai API endpoints related to user information."""

  def __init__(self, user_id: str = "", base_url: str = "https://api.clarifai.com", **kwargs):
    """Initializes an User object.

    Args:
        user_id (str): The user ID for the user to interact with.
<<<<<<< HEAD
        **kwargs: Additional keyword arguments to be passed to the User.
=======
        base_url (str): Base API url. Default "https://api.clarifai.com"
        **kwargs: Additional keyword arguments to be passed to the ClarifaiAuthHelper.
>>>>>>> 293794b1
    """
    self.kwargs = {**kwargs, 'id': user_id}
    self.user_info = resources_pb2.User(**self.kwargs)
    self.logger = get_logger(logger_level="INFO", name=__name__)
    BaseClient.__init__(self, user_id=self.id, app_id="", base=base_url)
    Lister.__init__(self)

  def list_apps(self, filter_by: Dict[str, Any] = {}) -> List[App]:
    """Lists all the apps for the user.

    Args:
        filter_by (dict): A dictionary of filters to be applied to the list of apps.

    Returns:
        list of App: A list of App objects for the user.

    Example:
        >>> from clarifai.client.user import User
        >>> apps = User("user_id").list_apps()
    """
    request_data = dict(user_app_id=self.user_app_id, per_page=self.default_page_size, **filter_by)
    all_apps_info = list(
        self.list_all_pages_generator(self.STUB.ListApps, service_pb2.ListAppsRequest,
                                      request_data))

    return [App(**app_info) for app_info in all_apps_info]

  def list_runners(self, filter_by: Dict[str, Any] = {}) -> List[Runner]:
    """List all runners for the user

    Args:
        filter_by (dict): A dictionary of filters to apply to the list of runners.

    Returns:
        List[Runner]: A list of Runner objects for the runners.

    Example:
        >>> from clarifai.client.user import User
        >>> client = User(user_id="user_id")
        >>> all_runners= client.list_runners()
    """
    request_data = dict(user_app_id=self.user_app_id, per_page=self.default_page_size, **filter_by)
    all_runners_info = list(
        self.list_all_pages_generator(self.STUB.ListRunners, service_pb2.ListRunnersRequest,
                                      request_data))

    return [Runner(check_runner_exists=False, **runner_info) for runner_info in all_runners_info]

  def create_app(self, app_id: str, base_workflow: str = 'Language-Understanding',
                 **kwargs) -> App:
    """Creates an app for the user.

    Args:
        app_id (str): The app ID for the app to create.
        base_workflow (str): The base workflow to use for the app.(Examples: 'Universal', 'Empty', 'General')
        **kwargs: Additional keyword arguments to be passed to the App.

    Returns:
        App: An App object for the specified app ID.

    Example:
        >>> from clarifai.client.user import User
        >>> client = User(user_id="user_id")
        >>> app = client.create_app(app_id="app_id",base_workflow="Universal")
    """
    workflow = resources_pb2.Workflow(id=base_workflow, app_id="main", user_id="clarifai")
    request = service_pb2.PostAppsRequest(
        user_app_id=self.user_app_id,
        apps=[resources_pb2.App(id=app_id, default_workflow=workflow, **kwargs)])
    response = self._grpc_request(self.STUB.PostApps, request)
    if response.status.code != status_code_pb2.SUCCESS:
      raise Exception(response.status)
    self.logger.info("\nApp created\n%s", response.status)
    kwargs.update({'user_id': self.id})
    return App(app_id=app_id, **kwargs)

  def create_runner(self, runner_id: str, labels: List[str], description: str) -> Runner:
    """Create a runner

    Args:
      runner_id (str): The Id of runner to create
      labels (List[str]): Labels to match runner
      description (str): Description of Runner

    Returns:
      Runner: A runner object for the specified Runner ID

    Example:
        >>> from clarifai.client.user import User
        >>> client = User(user_id="user_id")
        >>> runner = client.create_runner(runner_id="runner_id", labels=["label to link runner"], description="laptop runner")
    """
    if not isinstance(labels, List):
      raise UserError("Labels must be a List of strings")

    request = service_pb2.PostRunnersRequest(
        user_app_id=self.user_app_id,
        runners=[resources_pb2.Runner(id=runner_id, labels=labels, description=description)])
    response = self._grpc_request(self.STUB.PostRunners, request)

    if response.status.code != status_code_pb2.SUCCESS:
      raise Exception(response.status)
    self.logger.info("\nRunner created\n%s", response.status)

    return Runner(
        runner_id=runner_id,
        user_id=self.id,
        labels=labels,
        description=description,
        check_runner_exists=False)

  def app(self, app_id: str, **kwargs) -> App:
    """Returns an App object for the specified app ID.

    Args:
        app_id (str): The app ID for the app to interact with.
        **kwargs: Additional keyword arguments to be passed to the App.

    Returns:
        App: An App object for the specified app ID.

    Example:
        >>> from clarifai.client.user import User
        >>> app = User("user_id").app("app_id")
    """
    request = service_pb2.GetAppRequest(
        user_app_id=resources_pb2.UserAppIDSet(user_id=self.id, app_id=app_id))
    response = self._grpc_request(self.STUB.GetApp, request)
    if response.status.code != status_code_pb2.SUCCESS:
      raise Exception(response.status)

    kwargs['user_id'] = self.id
    return App(app_id=app_id, **kwargs)

  def runner(self, runner_id: str) -> Runner:
    """Returns a Runner object if exists.

    Args:
        runner_id (str): The runner ID to interact with

    Returns:
        Runner: A Runner object for the existing runner ID.

    Example:
        >>> from clarifai.client.user import User
        >>> client = User(user_id="user_id")
        >>> runner = client.runner(runner_id="runner_id")
    """
    request = service_pb2.GetRunnerRequest(user_app_id=self.user_app_id, runner_id=runner_id)
    response = self._grpc_request(self.STUB.GetRunner, request)
    if response.status.code != status_code_pb2.SUCCESS:
      raise Exception(
          f"""Error getting runner, are you use this is a valid runner id {runner_id} at the user_id/app_id
          {self.user_app_id.user_id}/{self.user_app_id.app_id}.
          Error: {response.status.description}""")

    dict_response = MessageToDict(response, preserving_proto_field_name=True)
    kwargs = self.process_response_keys(dict_response[list(dict_response.keys())[1]],
                                        list(dict_response.keys())[1])

    return Runner(check_runner_exists=False, **kwargs)

  def delete_app(self, app_id: str) -> None:
    """Deletes an app for the user.

    Args:
        app_id (str): The app ID for the app to delete.

    Example:
        >>> from clarifai.client.user import User
        >>> user = User("user_id").delete_app("app_id")
    """
    request = service_pb2.DeleteAppRequest(
        user_app_id=resources_pb2.UserAppIDSet(user_id=self.id, app_id=app_id))
    response = self._grpc_request(self.STUB.DeleteApp, request)
    if response.status.code != status_code_pb2.SUCCESS:
      raise Exception(response.status)
    self.logger.info("\nApp Deleted\n%s", response.status)

  def delete_runner(self, runner_id: str) -> None:
    """Deletes all spectified runner ids

    Args:
        runner_ids (str): List of runners to delete

    Example:
        >>> from clarifai.client.user import User
        >>> client = User(user_id="user_id")
        >>> client.delete_runner(runner_id="runner_id")
    """
    request = service_pb2.DeleteRunnersRequest(user_app_id=self.user_app_id, ids=[runner_id])
    response = self._grpc_request(self.STUB.DeleteRunners, request)

    if response.status.code != status_code_pb2.SUCCESS:
      raise Exception(response.status)
    self.logger.info("\nRunner Deleted\n%s", response.status)

  def __getattr__(self, name):
    return getattr(self.user_info, name)

  def __str__(self):
    init_params = [param for param in self.kwargs.keys()]
    attribute_strings = [
        f"{param}={getattr(self.user_info, param)}" for param in init_params
        if hasattr(self.user_info, param)
    ]
    return f"Clarifai User Details: \n{', '.join(attribute_strings)}\n"<|MERGE_RESOLUTION|>--- conflicted
+++ resolved
@@ -20,12 +20,8 @@
 
     Args:
         user_id (str): The user ID for the user to interact with.
-<<<<<<< HEAD
+        base_url (str): Base API url. Default "https://api.clarifai.com"
         **kwargs: Additional keyword arguments to be passed to the User.
-=======
-        base_url (str): Base API url. Default "https://api.clarifai.com"
-        **kwargs: Additional keyword arguments to be passed to the ClarifaiAuthHelper.
->>>>>>> 293794b1
     """
     self.kwargs = {**kwargs, 'id': user_id}
     self.user_info = resources_pb2.User(**self.kwargs)
