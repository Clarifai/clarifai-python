import time
from typing import Any, Dict, Iterator, List

from clarifai_grpc.grpc.api import resources_pb2, service_pb2
from clarifai_grpc.grpc.api.status import status_code_pb2

from clarifai.constants.model import MAX_MODEL_PREDICT_INPUTS
from clarifai.errors import UserError
from clarifai.runners.utils.method_signatures import (deserialize, get_stream_from_signature,
<<<<<<< HEAD
                                                      serialize, signatures_from_json,
                                                      unflatten_nested_keys)
from clarifai.utils.logging import logger
=======
                                                      serialize, signatures_from_json)
>>>>>>> 18ffed93
from clarifai.utils.misc import BackoffIterator, status_is_retryable


class ModelClient:
  '''
  Client for calling model predict, generate, and stream methods.
  '''

  def __init__(self, stub, request_template: service_pb2.PostModelOutputsRequest = None):
    '''
        Initialize the model client.

        Args:
            stub: The gRPC stub for the model.
            request_template: The template for the request to send to the model, including
            common fields like model_id, model_version, cluster, etc.
        '''
    self.STUB = stub
    self.request_template = request_template or service_pb2.PostModelOutputsRequest()
    self._method_signatures = None
    self._defined = False

  def fetch(self):
    '''
    Fetch function signature definitions from the model and define the functions in the client
    '''
    if self._defined:
      return
    try:
      self._fetch_signatures()
      self._define_functions()
    finally:
      self._defined = True

  def __getattr__(self, name):
    if not self._defined:
      self.fetch()
    return self.__getattribute__(name)

  def _fetch_signatures(self):
    '''
      Fetch the method signatures from the model.

      Returns:
          Dict: The method signatures.
      '''
    #request = resources_pb2.GetModelSignaturesRequest()
    #response = self.stub.GetModelSignatures(request)
    #self._method_signatures = json.loads(response.signatures)  # or define protos
    # TODO this could use a new endpoint to get the signatures
    # for local grpc models, we'll also have to add the endpoint to the model servicer
    # for now we'll just use the predict endpoint with a special method name

    request = service_pb2.PostModelOutputsRequest()
    request.CopyFrom(self.request_template)
    # request.model.model_version.output_info.params['_method_name'] = '_GET_SIGNATURES'
    inp = request.inputs.add()  # empty input for this method
    inp.data.parts.add()  # empty part for this input
    inp.data.metadata['_method_name'] = '_GET_SIGNATURES'
    start_time = time.time()
    backoff_iterator = BackoffIterator(10)
    while True:
      response = self.STUB.PostModelOutputs(request)
      if status_is_retryable(
          response.status.code) and time.time() - start_time < 60 * 10:  # 10 minutes
        logger.info(f"Retrying model info fetch with response {response.status!r}")
        time.sleep(next(backoff_iterator))
        continue
      break
    if response.status.code == status_code_pb2.INPUT_UNSUPPORTED_FORMAT:
      # return code from older models that don't support _GET_SIGNATURES
      self._method_signatures = {}
      return
    if response.status.code != status_code_pb2.SUCCESS:
      raise Exception(f"Model failed with response {response!r}")
    self._method_signatures = signatures_from_json(response.outputs[0].data.text.raw)

  def _define_functions(self):
    '''
    Define the functions based on the method signatures.
    '''
    for method_name, method_signature in self._method_signatures.items():
      # define the function in this client instance
      if method_signature.method_type == 'predict':
        call_func = self._predict
      elif method_signature.method_type == 'generate':
        call_func = self._generate
      elif method_signature.method_type == 'stream':
        call_func = self._stream
      else:
        raise ValueError(f"Unknown method type {method_signature.method_type}")

      # method argnames, in order, collapsing nested keys to corresponding user function args
      method_argnames = []
      for var in method_signature.inputs:
        outer = var.name.split('.', 1)[0]
        if outer in method_argnames:
          continue
        method_argnames.append(outer)

      def bind_f(method_name, method_argnames, call_func):

        def f(*args, **kwargs):
          if len(args) > len(method_argnames):
            raise TypeError(
                f"{method_name}() takes {len(method_argnames)} positional arguments but {len(args)} were given"
            )
          for name, arg in zip(method_argnames, args):  # handle positional with zip shortest
            if name in kwargs:
              raise TypeError(f"Multiple values for argument {name}")
            kwargs[name] = arg
          return call_func(kwargs, method_name)

        return f

      # need to bind method_name to the value, not the mutating loop variable
      f = bind_f(method_name, method_argnames, call_func)

      # set names, annotations and docstrings
      f.__name__ = method_name
      f.__qualname__ = f'{self.__class__.__name__}.{method_name}'
      #input_annos = {} # TODO
      #return_annotation = Any  # TODO
      ## set annotations and docstrings
      #sig = inspect.signature(f).replace(
      #    parameters=[
      #        inspect.Parameter(k, inspect.Parameter.POSITIONAL_OR_KEYWORD, annotation=v)
      #        for k, v in input_annos.items()
      #    ],
      #    return_annotation=return_annotation,
      #)
      #f.__signature__ = sig
      #f.__doc__ = method_signature.docstring
      setattr(self, method_name, f)

  def _predict(
      self,
      inputs,  # TODO set up functions according to fetched signatures?
      method_name: str = 'predict',
  ) -> Any:
    input_signature = self._method_signatures[method_name].inputs
    output_signature = self._method_signatures[method_name].outputs

    batch_input = True
    if isinstance(inputs, dict):
      inputs = [inputs]
      batch_input = False

    proto_inputs = []
    for input in inputs:
      proto = resources_pb2.Input()
      serialize(input, input_signature, proto.data)
      proto_inputs.append(proto)

    response = self._predict_by_proto(proto_inputs, method_name)
    #print(response)

    outputs = []
    for output in response.outputs:
      outputs.append(deserialize(output.data, [output_signature], is_output=True)['return'])
    if batch_input:
      return outputs
    return outputs[0]

  def _predict_by_proto(
      self,
      inputs: List[resources_pb2.Input],
      method_name: str = None,
      inference_params: Dict = None,
      output_config: Dict = None,
  ) -> service_pb2.MultiOutputResponse:
    """Predicts the model based on the given inputs.

      Args:
          inputs (List[resources_pb2.Input]): The inputs to predict.
          method_name (str): The remote method name to call.
          inference_params (Dict): Inference parameters to override.
          output_config (Dict): Output configuration to override.

      Returns:
          service_pb2.MultiOutputResponse: The prediction response(s).
      """
    if not isinstance(inputs, list):
      raise UserError('Invalid inputs, inputs must be a list of Input objects.')
    if len(inputs) > MAX_MODEL_PREDICT_INPUTS:
      raise UserError(f"Too many inputs. Max is {MAX_MODEL_PREDICT_INPUTS}.")

    request = service_pb2.PostModelOutputsRequest()
    request.CopyFrom(self.request_template)

    request.inputs.extend(inputs)

    if method_name:
      # TODO put in new proto field?
      for inp in request.inputs:
        inp.data.metadata['_method_name'] = method_name
    if inference_params:
      request.model.model_version.output_info.params.update(inference_params)
    if output_config:
      request.model.model_version.output_info.output_config.MergeFrom(
          resources_pb2.OutputConfig(**output_config))

    start_time = time.time()
    backoff_iterator = BackoffIterator(10)
    while True:
      response = self.STUB.PostModelOutputs(request)
      if status_is_retryable(
          response.status.code) and time.time() - start_time < 60 * 10:  # 10 minutes
        logger.info(f"Model predict failed with response {response!r}")
        time.sleep(next(backoff_iterator))
        continue

      if response.status.code != status_code_pb2.SUCCESS:
        raise Exception(f"Model predict failed with response {response!r}")
      break

    return response

  def _generate(
      self,
      inputs,  # TODO set up functions according to fetched signatures?
      method_name: str = 'generate',
  ) -> Any:
    input_signature = self._method_signatures[method_name].inputs
    output_signature = self._method_signatures[method_name].outputs

    batch_input = True
    if isinstance(inputs, dict):
      inputs = [inputs]
      batch_input = False

    proto_inputs = []
    for input in inputs:
      proto = resources_pb2.Input()
      serialize(input, input_signature, proto.data)
      proto_inputs.append(proto)

    response_stream = self._generate_by_proto(proto_inputs, method_name)
    #print(response)

    for response in response_stream:
      outputs = []
      for output in response.outputs:
        outputs.append(deserialize(output.data, output_signature, is_output=True))
      if batch_input:
        yield outputs
      yield outputs[0]

  def _generate_by_proto(
      self,
      inputs: List[resources_pb2.Input],
      method_name: str = None,
      inference_params: Dict = {},
      output_config: Dict = {},
  ):
    """Generate the stream output on model based on the given inputs.

    Args:
        inputs (list[Input]): The inputs to generate, must be less than 128.
        method_name (str): The remote method name to call.
        inference_params (dict): The inference params to override.
        output_config (dict): The output config to override.
    """
    if not isinstance(inputs, list):
      raise UserError('Invalid inputs, inputs must be a list of Input objects.')
    if len(inputs) > MAX_MODEL_PREDICT_INPUTS:
      raise UserError(f"Too many inputs. Max is {MAX_MODEL_PREDICT_INPUTS}."
                     )  # TODO Use Chunker for inputs len > 128

    request = service_pb2.PostModelOutputsRequest()
    request.CopyFrom(self.request_template)

    request.inputs.extend(inputs)

    if method_name:
      # TODO put in new proto field?
      for inp in request.inputs:
        inp.data.metadata['_method_name'] = method_name
    if inference_params:
      request.model.model_version.output_info.params.update(inference_params)
    if output_config:
      request.model.model_version.output_info.output_config.MergeFromDict(output_config)

    start_time = time.time()
    backoff_iterator = BackoffIterator(10)
    started = False
    while not started:
      stream_response = self.STUB.GenerateModelOutputs(request)
      try:
        response = next(stream_response)  # get the first response
      except StopIteration:
        raise Exception("Model Generate failed with no response")
      if status_is_retryable(response.status.code) and \
              time.time() - start_time < 60 * 10:
        logger.info("Model is still deploying, please wait...")
        time.sleep(next(backoff_iterator))
        continue
      if response.status.code != status_code_pb2.SUCCESS:
        raise Exception(f"Model Generate failed with response {response.status!r}")
      started = True

    yield response  # yield the first response

    for response in stream_response:
      if response.status.code != status_code_pb2.SUCCESS:
        raise Exception(f"Model Generate failed with response {response.status!r}")
      yield response

  def _stream(
      self,
      inputs,
      method_name: str = 'stream',
  ) -> Any:
    input_signature = self._method_signatures[method_name].inputs
    output_signature = self._method_signatures[method_name].outputs

    if isinstance(inputs, list):
      assert len(inputs) == 1, 'streaming methods do not support batched calls'
      inputs = inputs[0]
    assert isinstance(inputs, dict)
    kwargs = inputs

    # find the streaming vars in the input signature, and the streaming input python param
    stream_argname, streaming_var_signatures = get_stream_from_signature(input_signature)

    # get the streaming input generator from the user-provided function arg values
    user_inputs_generator = kwargs.pop(stream_argname)

    def _input_proto_stream():
      # first item contains all the inputs and the first stream item
      proto = resources_pb2.Input()
      try:
        item = next(user_inputs_generator)
      except StopIteration:
        return  # no items to stream
      kwargs[stream_argname] = item
      serialize(kwargs, input_signature, proto.data)

      yield proto

      # subsequent items are just the stream items
      for item in user_inputs_generator:
        proto = resources_pb2.Input()
        serialize({stream_argname: item}, streaming_var_signatures, proto.data)
        yield proto

    response_stream = self._stream_by_proto(_input_proto_stream(), method_name)
    #print(response)

    for response in response_stream:
      assert len(response.outputs) == 1, 'streaming methods must have exactly one output'
      yield deserialize(response.outputs[0].data, output_signature, is_output=True)

  def _req_iterator(self,
                    input_iterator: Iterator[List[resources_pb2.Input]],
                    method_name: str = None,
                    inference_params: Dict = {},
                    output_config: Dict = {}):
    request = service_pb2.PostModelOutputsRequest()
    request.CopyFrom(self.request_template)
    if inference_params:
      request.model.model_version.output_info.params.update(inference_params)
    if output_config:
      request.model.model_version.output_info.output_config.MergeFromDict(output_config)
    for inputs in input_iterator:
      req = service_pb2.PostModelOutputsRequest()
      req.CopyFrom(request)
      if isinstance(inputs, list):
        req.inputs.extend(inputs)
      else:
        req.inputs.append(inputs)
      # TODO: put into new proto field?
      for inp in req.inputs:
        inp.data.metadata['_method_name'] = method_name
      yield req

  def _stream_by_proto(self,
                       inputs: Iterator[List[resources_pb2.Input]],
                       method_name: str = None,
                       inference_params: Dict = {},
                       output_config: Dict = {}):
    """Generate the stream output on model based on the given stream of inputs.
    """
    # if not isinstance(inputs, Iterator[List[Input]]):
    #   raise UserError('Invalid inputs, inputs must be a iterator of list of Input objects.')

    request = self._req_iterator(inputs, method_name, inference_params, output_config)

    start_time = time.time()
    backoff_iterator = BackoffIterator(10)
    generation_started = False
    while True:
      if generation_started:
        break
      stream_response = self.STUB.StreamModelOutputs(request)
      for response in stream_response:
        if status_is_retryable(response.status.code) and \
                time.time() - start_time < 60 * 10:
          logger.info("Model is still deploying, please wait...")
          time.sleep(next(backoff_iterator))
          break
        if response.status.code != status_code_pb2.SUCCESS:
          raise Exception(f"Model Predict failed with response {response.status!r}")
        else:
          if not generation_started:
            generation_started = True
          yield response<|MERGE_RESOLUTION|>--- conflicted
+++ resolved
@@ -7,13 +7,8 @@
 from clarifai.constants.model import MAX_MODEL_PREDICT_INPUTS
 from clarifai.errors import UserError
 from clarifai.runners.utils.method_signatures import (deserialize, get_stream_from_signature,
-<<<<<<< HEAD
-                                                      serialize, signatures_from_json,
-                                                      unflatten_nested_keys)
+                                                      serialize, signatures_from_json)
 from clarifai.utils.logging import logger
-=======
-                                                      serialize, signatures_from_json)
->>>>>>> 18ffed93
 from clarifai.utils.misc import BackoffIterator, status_is_retryable
 
 
