--- conflicted
+++ resolved
@@ -11,15 +11,11 @@
 from rich.style import Style
 from rich.text import Text
 
-<<<<<<< HEAD
 import typing as t
 from typing import OrderedDict
 from tabulate import tabulate
 from collections import defaultdict
-=======
 from clarifai.utils.logging import logger
-
->>>>>>> 216aa09e
 
 def from_yaml(filename: str):
   try:
@@ -66,7 +62,6 @@
         width=60)
     console.print(panel)
 
-<<<<<<< HEAD
 class TableFormatter:
 
   def __init__(self, custom_columns: OrderedDict):
@@ -177,10 +172,8 @@
     if rows:
       with formatter.section("Commands"):
         formatter.write_dl(rows)
-=======
 
 def validate_context(ctx):
   if ctx.obj == {}:
     logger.error("CLI config file missing. Run `clarifai login` to set up the CLI config.")
-    sys.exit(1)
->>>>>>> 216aa09e
+    sys.exit(1)