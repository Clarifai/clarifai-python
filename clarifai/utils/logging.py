--- conflicted
+++ resolved
@@ -9,6 +9,7 @@
 import traceback
 from collections import defaultdict
 from typing import Any, Dict, List, Optional, Union
+
 from clarifai.errors import UserError
 
 # The default logger to use throughout the SDK is defined at bottom of this file.
@@ -80,52 +81,14 @@
 
 
 def display_workflow_tree(nodes_data: List[Dict]) -> None:
-<<<<<<< HEAD
-  """Displays a tree of the workflow nodes."""
-  try:
-    from rich import print as rprint
-    from rich.tree import Tree
-  except ImportError:
-    raise UserError(
-        "Rich library is not installed. Please install it using pip install rich>=13.4.2")
-
-  # Create a mapping of node_id to the list of node_ids that are connected to it.
-  node_adj_mapping = defaultdict(list)
-  # Create a mapping of node_id to the node data info.
-  nodes_data_dict = {}
-  for node in nodes_data:
-    nodes_data_dict[node["id"]] = node
-    if node.get("node_inputs", "") == "":
-      node_adj_mapping["Input"].append(node["id"])
-    else:
-      for node_input in node["node_inputs"]:
-        node_adj_mapping[node_input["node_id"]].append(node["id"])
-
-  # Get all leaf nodes.
-  leaf_node_ids = set()
-  for node_id in list(nodes_data_dict.keys()):
-    if node_adj_mapping.get(node_id, "") == "":
-      leaf_node_ids.add(node_id)
-
-  def build_node_tree(node_id="Input"):
-    """Recursively builds a rich tree of the workflow nodes."""
-    # Set the style of the current node.
-    style_str = "green" if node_id in leaf_node_ids else "white"
-
-    # Create a Tree object for the current node.
-    if node_id != "Input":
-      node_table = table_from_dict(
-          [nodes_data_dict[node_id]["model"]],
-          column_names=["id", "model_type_id", "app_id", "user_id"],
-          title="Node: " + node_id)
-
-      tree = Tree(node_table, style=style_str, guide_style="underline2 white")
-    else:
-      tree = Tree(f"[green] {node_id}", style=style_str, guide_style="underline2 white")
-=======
     """Displays a tree of the workflow nodes."""
-    from rich import print as rprint
-    from rich.tree import Tree
+    try:
+        from rich import print as rprint
+        from rich.tree import Tree
+    except ImportError:
+        raise UserError(
+            "Rich library is not installed. Please install it using pip install rich>=13.4.2"
+        )
 
     # Create a mapping of node_id to the list of node_ids that are connected to it.
     node_adj_mapping = defaultdict(list)
@@ -161,7 +124,6 @@
             tree = Tree(node_table, style=style_str, guide_style="underline2 white")
         else:
             tree = Tree(f"[green] {node_id}", style=style_str, guide_style="underline2 white")
->>>>>>> b7216e30
 
         # Recursively add the child nodes of the current node to the tree.
         for child in node_adj_mapping.get(node_id, []):
@@ -174,26 +136,14 @@
     rprint(tree)
 
 
-<<<<<<< HEAD
-def table_from_dict(data: List[Dict], column_names: List[str],
-                    title: str = "") -> 'rich.Table':  #noqa F821
-  """Use this function for printing tables from a list of dicts."""
-  try:
-    from rich.table import Table
-  except ImportError:
-    raise UserError(
-        "Rich library is not installed. Please install it using pip install rich>=13.4.2")
-  table = Table(title=title, show_lines=False, show_header=True, header_style="blue")
-  for column_name in column_names:
-    table.add_column(column_name)
-  for row in data:
-    req_row = [row.get(column_name, "") for column_name in column_names]
-    table.add_row(*req_row)
-  return table
-=======
 def table_from_dict(data: List[Dict], column_names: List[str], title: str = "") -> 'rich.Table':  # noqa F821
     """Use this function for printing tables from a list of dicts."""
-    from rich.table import Table
+    try:
+        from rich.table import Table
+    except ImportError:
+        raise UserError(
+            "Rich library is not installed. Please install it using pip install rich>=13.4.2"
+        )
 
     table = Table(title=title, show_lines=False, show_header=True, header_style="blue")
     for column_name in column_names:
@@ -202,7 +152,6 @@
         req_row = [row.get(column_name, "") for column_name in column_names]
         table.add_row(*req_row)
     return table
->>>>>>> b7216e30
 
 
 def _get_library_name() -> str:
@@ -296,28 +245,19 @@
     Args:
         relations_dict (dict): A dict of concept relations info.
     """
-<<<<<<< HEAD
-  try:
-    from rich import print as rprint
-    from rich.tree import Tree
-  except ImportError:
-    raise UserError(
-        "Rich library is not installed. Please install it using pip install rich>=13.4.2")
-  for parent, children in relations_dict.items():
-    tree = Tree(parent)
-    for child in children:
-      tree.add(child)
-    rprint(tree)
-=======
-    from rich import print as rprint
-    from rich.tree import Tree
+    try:
+        from rich import print as rprint
+        from rich.tree import Tree
+    except ImportError:
+        raise UserError(
+            "Rich library is not installed. Please install it using pip install rich>=13.4.2"
+        )
 
     for parent, children in relations_dict.items():
         tree = Tree(parent)
         for child in children:
             tree.add(child)
         rprint(tree)
->>>>>>> b7216e30
 
 
 def _default_json_default(obj):
