import click
from clarifai.cli.base import cli
from clarifai.client.compute_cluster import ComputeCluster
<<<<<<< HEAD
from clarifai.utils.cli import display_co_resources, dump_yaml, from_yaml, AliasedGroup
=======
from clarifai.utils.cli import display_co_resources, dump_yaml, from_yaml, validate_context
>>>>>>> 216aa09e


@cli.group(['nodepool', 'np'], cls=AliasedGroup)
def nodepool():
  """Manage Nodepools: create, delete, list"""
  pass


@nodepool.command(['c'])
@click.option(
    '-cc_id',
    '--compute_cluster_id',
    required=False,
    help='Compute Cluster ID for the compute cluster to interact with.')
@click.option(
    '--config',
    type=click.Path(exists=True),
    required=True,
    help='Path to the nodepool config file.')
@click.option(
    '-np_id', '--nodepool_id', required=False, help='New Nodepool ID for the nodepool to create.')
@click.pass_context
def create(ctx, compute_cluster_id, config, nodepool_id):
  """Create a new Nodepool with the given config file."""

  validate_context(ctx)
  nodepool_config = from_yaml(config)
  if not compute_cluster_id:
    if 'compute_cluster' not in nodepool_config['nodepool']:
      click.echo(
          "Please provide a compute cluster ID either in the config file or using --compute_cluster_id flag",
          err=True)
      return
    compute_cluster_id = nodepool_config['nodepool']['compute_cluster']['id']
  else:
    if 'compute_cluster' not in nodepool_config['nodepool']:
      nodepool_config['nodepool']['compute_cluster']['id'] = compute_cluster_id
      dump_yaml(config, nodepool_config)

  compute_cluster = ComputeCluster(
      compute_cluster_id=compute_cluster_id,
      user_id=ctx.obj.contexts[ctx.obj.current_context].user_id,
      pat=ctx.obj.contexts[ctx.obj.current_context].pat,
      base_url=ctx.obj.contexts[ctx.obj.current_context].base_url)
  if nodepool_id:
    compute_cluster.create_nodepool(config, nodepool_id=nodepool_id)
  else:
    compute_cluster.create_nodepool(config)


@nodepool.command(['ls'])
@click.option(
    '-cc_id',
    '--compute_cluster_id',
    required=True,
    help='Compute Cluster ID for the compute cluster to interact with.')
@click.option('--page_no', required=False, help='Page number to list.', default=1)
@click.option('--per_page', required=False, help='Number of items per page.', default=16)
@click.pass_context
def list(ctx, compute_cluster_id, page_no, per_page):
  """List all nodepools for the user."""

  validate_context(ctx)
  compute_cluster = ComputeCluster(
      compute_cluster_id=compute_cluster_id,
      user_id=ctx.obj.contexts[ctx.obj.current_context].user_id,
      pat=ctx.obj.contexts[ctx.obj.current_context].pat,
      base_url=ctx.obj.contexts[ctx.obj.current_context].base_url)
  response = compute_cluster.list_nodepools(page_no, per_page)
  display_co_resources(response, "Nodepool")


@nodepool.command(['rm'])
@click.option(
    '-cc_id',
    '--compute_cluster_id',
    required=True,
    help='Compute Cluster ID for the compute cluster to interact with.')
@click.option('-np_id', '--nodepool_id', help='Nodepool ID of the user to delete.')
@click.pass_context
def delete(ctx, compute_cluster_id, nodepool_id):
  """Deletes a nodepool for the user."""

  validate_context(ctx)
  compute_cluster = ComputeCluster(
      compute_cluster_id=compute_cluster_id,
      user_id=ctx.obj.contexts[ctx.obj.current_context].user_id,
      pat=ctx.obj.contexts[ctx.obj.current_context].pat,
      base_url=ctx.obj.contexts[ctx.obj.current_context].base_url)
  compute_cluster.delete_nodepools([nodepool_id])<|MERGE_RESOLUTION|>--- conflicted
+++ resolved
@@ -1,17 +1,12 @@
 import click
 from clarifai.cli.base import cli
 from clarifai.client.compute_cluster import ComputeCluster
-<<<<<<< HEAD
-from clarifai.utils.cli import display_co_resources, dump_yaml, from_yaml, AliasedGroup
-=======
 from clarifai.utils.cli import display_co_resources, dump_yaml, from_yaml, validate_context
->>>>>>> 216aa09e
 
 
 @cli.group(['nodepool', 'np'], cls=AliasedGroup)
 def nodepool():
   """Manage Nodepools: create, delete, list"""
-  pass
 
 
 @nodepool.command(['c'])
