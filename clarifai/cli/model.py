--- conflicted
+++ resolved
@@ -916,12 +916,9 @@
     from clarifai.runners.models.model_builder import upload_model
 
     validate_context(ctx)
-<<<<<<< HEAD
     model_path = os.path.abspath(model_path)
     ensure_config_exists_for_upload(ctx, model_path)
-=======
     _ensure_hf_token(ctx, model_path)
->>>>>>> 297b1099
     upload_model(
         model_path,
         stage,
