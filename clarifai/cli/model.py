import json
import os
import shutil
import tempfile

import click

from clarifai.cli.base import cli, pat_display
from clarifai.utils.cli import (
    check_lmstudio_installed,
    check_ollama_installed,
    check_requirements_installed,
    customize_huggingface_model,
<<<<<<< HEAD
    customize_lmstudio_model,
=======
>>>>>>> 9aba6061
    customize_ollama_model,
    parse_requirements,
    validate_context,
)
from clarifai.utils.constants import (
    DEFAULT_HF_MODEL_REPO_BRANCH,
<<<<<<< HEAD
    DEFAULT_LMSTUDIO_MODEL_REPO_BRANCH,
=======
>>>>>>> 9aba6061
    DEFAULT_LOCAL_RUNNER_APP_ID,
    DEFAULT_LOCAL_RUNNER_COMPUTE_CLUSTER_CONFIG,
    DEFAULT_LOCAL_RUNNER_COMPUTE_CLUSTER_ID,
    DEFAULT_LOCAL_RUNNER_DEPLOYMENT_ID,
    DEFAULT_LOCAL_RUNNER_MODEL_ID,
    DEFAULT_LOCAL_RUNNER_MODEL_TYPE,
    DEFAULT_LOCAL_RUNNER_NODEPOOL_CONFIG,
    DEFAULT_LOCAL_RUNNER_NODEPOOL_ID,
    DEFAULT_OLLAMA_MODEL_REPO_BRANCH,
    DEFAULT_TOOLKIT_MODEL_REPO,
)
from clarifai.utils.logging import logger
from clarifai.utils.misc import (
    GitHubDownloader,
    clone_github_repo,
    format_github_repo_url,
    get_list_of_files_to_download,
)


@cli.group(
    ['model'], context_settings={'max_content_width': shutil.get_terminal_size().columns - 10}
)
def model():
    """Manage & Develop Models: init, download-checkpoints, signatures, upload\n
    Run & Test Models Locally: local-runner, local-grpc, local-test\n
    Model Inference: list, predict"""


@model.command()
@click.argument(
    "model_path",
    type=click.Path(),
    required=False,
    default=".",
)
@click.option(
    '--model-type-id',
    type=click.Choice(['mcp', 'openai'], case_sensitive=False),
    required=False,
    help='Model type: "mcp" for MCPModelClass, "openai" for OpenAIModelClass, or leave empty for default ModelClass.',
)
@click.option(
    '--github-pat',
    required=False,
    help='GitHub Personal Access Token for authentication when cloning private repositories.',
)
@click.option(
    '--github-url',
    required=False,
    help='GitHub repository URL or "user/repo" format to clone a repository from. If provided, the entire repository contents will be copied to the target directory instead of using default templates.',
)
@click.option(
    '--toolkit',
<<<<<<< HEAD
    type=click.Choice(['ollama', 'huggingface', 'lmstudio'], case_sensitive=False),
    required=False,
    help='Toolkit to use for model initialization. Currently supports "ollama", "huggingface", and "lmstudio".',
=======
    type=click.Choice(['ollama', 'huggingface'], case_sensitive=False),
    required=False,
    help='Toolkit to use for model initialization. Currently supports "ollama" and "huggingface".',
>>>>>>> 9aba6061
)
@click.option(
    '--model-name',
    required=False,
<<<<<<< HEAD
    help='Model name to configure when using --toolkit. For ollama toolkit, this sets the Ollama model to use (e.g., "llama3.1", "mistral", etc.). For huggingface toolkit, this sets the Hugging Face model repo_id (e.g., "unsloth/Llama-3.2-1B-Instruct").\n For lmstudio toolkit, this sets the LM Studio model name (e.g., "qwen/qwen3-4b-thinking-2507").\n',
=======
    help='Model name to configure when using --toolkit. For ollama toolkit, this sets the Ollama model to use (e.g., "llama3.1", "mistral", etc.). For huggingface toolkit, this sets the Hugging Face model repo_id (e.g., "unsloth/Llama-3.2-1B-Instruct").',
>>>>>>> 9aba6061
)
@click.option(
    '--port',
    type=str,
    help='Port to run the Ollama server on. Defaults to 23333.',
    required=False,
)
@click.option(
    '--context-length',
    type=str,
    help='Context length for the Ollama model. Defaults to 8192.',
    required=False,
)
def init(
    model_path,
    model_type_id,
    github_pat,
    github_url,
    toolkit,
    model_name,
    port,
    context_length,
):
    """Initialize a new model directory structure.

    Creates the following structure in the specified directory:\n
    ├── 1/\n
    │   └── model.py\n
    ├── requirements.txt\n
    └── config.yaml\n

    If --github-repo is provided, the entire repository contents will be copied to the target
    directory instead of using default templates. The --github-pat option can be used for authentication
    when cloning private repositories. The --branch option can be used to specify a specific
    branch to clone from.

    MODEL_PATH: Path where to create the model directory structure. If not specified, the current directory is used by default.
    MODEL_TYPE_ID: Type of model to create. If not specified, defaults to "text-to-text" for text models.
    GITHUB_PAT: GitHub Personal Access Token for authentication when cloning private repositories.
    GITHUB_URL: GitHub repository URL or "repo" format to clone a repository from. If provided, the entire repository contents will be copied to the target directory instead of using default templates.
<<<<<<< HEAD
    TOOLKIT: Toolkit to use for model initialization. Currently supports "ollama", "huggingface", and "lmstudio".
    MODEL_NAME: Model name to configure when using --toolkit. For ollama toolkit, this sets the Ollama model to use (e.g., "llama3.1", "mistral", etc.). For huggingface toolkit, this sets the Hugging Face model repo_id (e.g., "Qwen/Qwen3-4B-Instruct-2507"). For lmstudio toolkit, this sets the LM Studio model name (e.g., "qwen/qwen3-4b-thinking-2507").
    PORT: Port to run the (Ollama/lmstudio) server on. Defaults to 23333.
    CONTEXT_LENGTH: Context length for the (Ollama/lmstudio) model. Defaults to 8192.
=======
    TOOLKIT: Toolkit to use for model initialization. Currently supports "ollama" and "huggingface".
    MODEL_NAME: Model name to configure when using --toolkit. For ollama toolkit, this sets the Ollama model to use (e.g., "llama3.1", "mistral", etc.). For huggingface toolkit, this sets the Hugging Face model repo_id (e.g., "Qwen/Qwen3-4B-Instruct-2507").
    PORT: Port to run the Ollama server on. Defaults to 23333.
    CONTEXT_LENGTH: Context length for the Ollama model. Defaults to 8192.
>>>>>>> 9aba6061
    """
    # Resolve the absolute path
    model_path = os.path.abspath(model_path)

    # Create the model directory if it doesn't exist
    os.makedirs(model_path, exist_ok=True)

    # Validate parameters
    if port and not port.isdigit():
        logger.error("Invalid value: --port must be a number")
        raise click.Abort()

    if context_length and not context_length.isdigit():
        logger.error("Invalid value: --context-length must be a number")
        raise click.Abort()

    # Validate option combinations
    if model_name and not (toolkit):
        logger.error("--model-name can only be used with --toolkit")
        raise click.Abort()

    if toolkit and (github_url):
        logger.error("Cannot specify both --toolkit and --github-repo")
        raise click.Abort()

    # --toolkit option
    if toolkit == 'ollama':
        if not check_ollama_installed():
            logger.error(
                "Ollama is not installed. Please install it from `https://ollama.com/` to use the Ollama toolkit."
            )
            raise click.Abort()
        github_url = DEFAULT_TOOLKIT_MODEL_REPO
        branch = DEFAULT_OLLAMA_MODEL_REPO_BRANCH
    elif toolkit == 'huggingface':
        github_url = DEFAULT_TOOLKIT_MODEL_REPO
        branch = DEFAULT_HF_MODEL_REPO_BRANCH
<<<<<<< HEAD
    elif toolkit == 'lmstudio':
        if not check_lmstudio_installed():
            logger.error(
                "LM Studio is not installed. Please install it from `https://lmstudio.com/` to use the LM Studio toolkit."
            )
            raise click.Abort()
        github_url = DEFAULT_TOOLKIT_MODEL_REPO
        branch = DEFAULT_LMSTUDIO_MODEL_REPO_BRANCH
=======
>>>>>>> 9aba6061

    if github_url:
        downloader = GitHubDownloader(
            max_retries=3,
            github_token=github_pat,
        )
        if toolkit:
            owner, repo, _, folder_path = downloader.parse_github_url(url=github_url)
        else:
            owner, repo, branch, folder_path = downloader.parse_github_url(url=github_url)
        logger.info(
            f"Parsed GitHub repository: owner={owner}, repo={repo}, branch={branch}, folder_path={folder_path}"
        )
        files_to_download = get_list_of_files_to_download(
            downloader, owner, repo, folder_path, branch, []
        )
        for i, file in enumerate(files_to_download):
            files_to_download[i] = f"{i + 1}. {file}"
        files_to_download = '\n'.join(files_to_download)
        logger.info(f"Files to be downloaded are:\n{files_to_download}")
        input("Press Enter to continue...")
        if not toolkit:
            if folder_path != "":
                try:
                    downloader.download_github_folder(
                        url=github_url,
                        output_dir=model_path,
                        github_token=github_pat,
                    )
                    logger.info(f"Successfully downloaded folder contents to {model_path}")
                    logger.info("Model initialization complete with GitHub folder download")
                    logger.info("Next steps:")
                    logger.info("1. Review the model configuration")
                    logger.info("2. Install any required dependencies manually")
                    logger.info("3. Test the model locally using 'clarifai model local-test'")
                    return

                except Exception as e:
                    logger.error(f"Failed to download GitHub folder: {e}")
                    # Continue with the rest of the initialization process
                    github_url = None  # Fall back to template mode

            elif branch and folder_path == "":
                # When we have a branch but no specific folder path
                logger.info(
                    f"Initializing model from GitHub repository: {github_url} (branch: {branch})"
                )

                # Check if it's a local path or normalize the GitHub repo URL
                if os.path.exists(github_url):
                    repo_url = github_url
                else:
                    repo_url = format_github_repo_url(github_url)
                    repo_url = f"https://github.com/{owner}/{repo}"

    if toolkit:
        logger.info(f"Initializing model from GitHub repository: {github_url}")

        # Check if it's a local path or normalize the GitHub repo URL
        if os.path.exists(github_url):
            repo_url = github_url
        else:
            repo_url = format_github_repo_url(github_url)

    try:
        # Create a temporary directory for cloning
        with tempfile.TemporaryDirectory(prefix="clarifai_model_") as clone_dir:
            # Clone the repository with explicit branch parameter
            if not clone_github_repo(repo_url, clone_dir, github_pat, branch):
                logger.error(f"Failed to clone repository from {repo_url}")
                github_url = None  # Fall back to template mode

            else:
                # Copy the entire repository content to target directory (excluding .git)
                for item in os.listdir(clone_dir):
                    if item == '.git':
                        continue

                    source_path = os.path.join(clone_dir, item)
                    target_path = os.path.join(model_path, item)

                    if os.path.isdir(source_path):
                        shutil.copytree(source_path, target_path, dirs_exist_ok=True)
                    else:
                        shutil.copy2(source_path, target_path)

    except Exception as e:
        logger.error(f"Failed to clone GitHub repository: {e}")
        github_url = None

    if (model_name or port or context_length) and (toolkit == 'ollama'):
        customize_ollama_model(model_path, model_name, port, context_length)

<<<<<<< HEAD
    if (model_name or port or context_length) and (toolkit == 'lmstudio'):
        customize_lmstudio_model(model_path, model_name, port, context_length)

=======
>>>>>>> 9aba6061
    if model_name and toolkit == 'huggingface':
        # Update the config.yaml file with the provided model name
        customize_huggingface_model(model_path, model_name)

    if github_url:
        logger.info("Model initialization complete with GitHub repository")
        logger.info("Next steps:")
        logger.info("1. Review the model configuration")
        logger.info("2. Install any required dependencies manually")
        logger.info("3. Test the model locally using 'clarifai model local-test'")

    # Fall back to template-based initialization if no GitHub repo or if GitHub repo failed
    if not github_url:
        logger.info("Initializing model with default templates...")
        input("Press Enter to continue...")

        from clarifai.cli.templates.model_templates import (
            get_config_template,
            get_model_template,
            get_requirements_template,
        )

        # Create the 1/ subdirectory
        model_version_dir = os.path.join(model_path, "1")
        os.makedirs(model_version_dir, exist_ok=True)

        # Create model.py
        model_py_path = os.path.join(model_version_dir, "model.py")
        if os.path.exists(model_py_path):
            logger.warning(f"File {model_py_path} already exists, skipping...")
        else:
            model_template = get_model_template(model_type_id)
            with open(model_py_path, 'w') as f:
                f.write(model_template)
            logger.info(f"Created {model_py_path}")

        # Create requirements.txt
        requirements_path = os.path.join(model_path, "requirements.txt")
        if os.path.exists(requirements_path):
            logger.warning(f"File {requirements_path} already exists, skipping...")
        else:
            requirements_template = get_requirements_template(model_type_id)
            with open(requirements_path, 'w') as f:
                f.write(requirements_template)
            logger.info(f"Created {requirements_path}")

        # Create config.yaml
        config_path = os.path.join(model_path, "config.yaml")
        if os.path.exists(config_path):
            logger.warning(f"File {config_path} already exists, skipping...")
        else:
            config_model_type_id = "text-to-text"  # default

            config_template = get_config_template(config_model_type_id)
            with open(config_path, 'w') as f:
                f.write(config_template)
            logger.info(f"Created {config_path}")

        logger.info(f"Model initialization complete in {model_path}")
        logger.info("Next steps:")
        logger.info("1. Search for '# TODO: please fill in' comments in the generated files")
        logger.info("2. Update the model configuration in config.yaml")
        logger.info("3. Add your model dependencies to requirements.txt")
        logger.info("4. Implement your model logic in 1/model.py")


@model.command(help="Upload a trained model.")
@click.argument("model_path", type=click.Path(exists=True), required=False, default=".")
@click.option(
    '--stage',
    required=False,
    type=click.Choice(['runtime', 'build', 'upload'], case_sensitive=True),
    default="upload",
    show_default=True,
    help='The stage we are calling download checkpoints from. Typically this would "upload" and will download checkpoints if config.yaml checkpoints section has when set to "upload". Other options include "runtime" to be used in load_model or "upload" to be used during model upload. Set this stage to whatever you have in config.yaml to force downloading now.',
)
@click.option(
    '--skip_dockerfile',
    is_flag=True,
    help='Flag to skip generating a dockerfile so that you can manually edit an already created dockerfile. If not provided, intelligently handle existing Dockerfiles with user confirmation.',
)
@click.pass_context
def upload(ctx, model_path, stage, skip_dockerfile):
    """Upload a model to Clarifai.

    MODEL_PATH: Path to the model directory. If not specified, the current directory is used by default.
    """
    from clarifai.runners.models.model_builder import upload_model

    validate_context(ctx)
    upload_model(
        model_path,
        stage,
        skip_dockerfile,
        pat=ctx.obj.current.pat,
        base_url=ctx.obj.current.api_base,
    )


@model.command(help="Download model checkpoint files.")
@click.argument(
    "model_path",
    type=click.Path(exists=True),
    required=False,
    default=".",
)
@click.option(
    '--out_path',
    type=click.Path(exists=False),
    required=False,
    default=None,
    help='Option path to write the checkpoints to. This will place them in {out_path}/1/checkpoints If not provided it will default to {model_path}/1/checkpoints where the config.yaml is read.',
)
@click.option(
    '--stage',
    required=False,
    type=click.Choice(['runtime', 'build', 'upload'], case_sensitive=True),
    default="build",
    show_default=True,
    help='The stage we are calling download checkpoints from. Typically this would be in the build stage which is the default. Other options include "runtime" to be used in load_model or "upload" to be used during model upload. Set this stage to whatever you have in config.yaml to force downloading now.',
)
def download_checkpoints(model_path, out_path, stage):
    """Download checkpoints from external source to local model_path

    MODEL_PATH: Path to the model directory. If not specified, the current directory is used by default.
    """

    from clarifai.runners.models.model_builder import ModelBuilder

    builder = ModelBuilder(model_path, download_validation_only=True)
    builder.download_checkpoints(stage=stage, checkpoint_path_override=out_path)


@model.command(help="Generate model method signatures.")
@click.argument(
    "model_path",
    type=click.Path(exists=True),
    required=False,
    default=".",
)
@click.option(
    '--out_path',
    type=click.Path(exists=False),
    required=False,
    default=None,
    help='Path to write the method signature defitions to. If not provided, use stdout.',
)
def signatures(model_path, out_path):
    """Generate method signatures for the model.

    MODEL_PATH: Path to the model directory. If not specified, the current directory is used by default.
    """

    from clarifai.runners.models.model_builder import ModelBuilder

    builder = ModelBuilder(model_path, download_validation_only=True)
    signatures = builder.method_signatures_yaml()
    if out_path:
        with open(out_path, 'w') as f:
            f.write(signatures)
    else:
        click.echo(signatures)


@model.command(name="local-test", help="Execute all model unit tests locally.")
@click.argument(
    "model_path",
    type=click.Path(exists=True),
    required=False,
    default=".",
)
@click.option(
    '--mode',
    type=click.Choice(['env', 'container'], case_sensitive=False),
    default='env',
    show_default=True,
    help='Specify how to test the model locally: "env" for virtual environment or "container" for Docker container. Defaults to "env".',
)
@click.option(
    '--keep_env',
    is_flag=True,
    help='Keep the virtual environment after testing the model locally (applicable for virtualenv mode). Defaults to False.',
)
@click.option(
    '--keep_image',
    is_flag=True,
    help='Keep the Docker image after testing the model locally (applicable for container mode). Defaults to False.',
)
@click.option(
    '--skip_dockerfile',
    is_flag=True,
    help='Flag to skip generating a dockerfile so that you can manually edit an already created dockerfile. If not provided, intelligently handle existing Dockerfiles with user confirmation.',
)
def test_locally(model_path, keep_env=False, keep_image=False, mode='env', skip_dockerfile=False):
    """Test model locally.

    MODEL_PATH: Path to the model directory. If not specified, the current directory is used by default.
    """
    try:
        from clarifai.runners.models import model_run_locally

        if mode == 'env' and keep_image:
            raise ValueError("'keep_image' is applicable only for 'container' mode")
        if mode == 'container' and keep_env:
            raise ValueError("'keep_env' is applicable only for 'env' mode")

        if mode == "env":
            click.echo("Testing model locally in a virtual environment...")
            model_run_locally.main(model_path, run_model_server=False, keep_env=keep_env)
        elif mode == "container":
            click.echo("Testing model locally inside a container...")
            model_run_locally.main(
                model_path,
                inside_container=True,
                run_model_server=False,
                keep_image=keep_image,
                skip_dockerfile=skip_dockerfile,
            )
        click.echo("Model tested successfully.")
    except Exception as e:
        click.echo(f"Failed to test model locally: {e}", err=True)


@model.command(name="local-grpc", help="Run the model locally via a gRPC server.")
@click.argument(
    "model_path",
    type=click.Path(exists=True),
    required=False,
    default=".",
)
@click.option(
    '--port',
    '-p',
    type=int,
    default=8000,
    show_default=True,
    help="The port to host the gRPC server for running the model locally. Defaults to 8000.",
)
@click.option(
    '--mode',
    type=click.Choice(['env', 'container'], case_sensitive=False),
    default='env',
    show_default=True,
    help='Specifies how to run the model: "env" for virtual environment or "container" for Docker container. Defaults to "env".',
)
@click.option(
    '--keep_env',
    is_flag=True,
    help='Keep the virtual environment after testing the model locally (applicable for virtualenv mode). Defaults to False.',
)
@click.option(
    '--keep_image',
    is_flag=True,
    help='Keep the Docker image after testing the model locally (applicable for container mode). Defaults to False.',
)
@click.option(
    '--skip_dockerfile',
    is_flag=True,
    help='Flag to skip generating a dockerfile so that you can manually edit an already created dockerfile. If not provided, intelligently handle existing Dockerfiles with user confirmation.',
)
def run_locally(model_path, port, mode, keep_env, keep_image, skip_dockerfile=False):
    """Run the model locally and start a gRPC server to serve the model.

    MODEL_PATH: Path to the model directory. If not specified, the current directory is used by default.
    """
    try:
        from clarifai.runners.models import model_run_locally

        if mode == 'env' and keep_image:
            raise ValueError("'keep_image' is applicable only for 'container' mode")
        if mode == 'container' and keep_env:
            raise ValueError("'keep_env' is applicable only for 'env' mode")

        if mode == "env":
            click.echo("Running model locally in a virtual environment...")
            model_run_locally.main(model_path, run_model_server=True, keep_env=keep_env, port=port)
        elif mode == "container":
            click.echo("Running model locally inside a container...")
            model_run_locally.main(
                model_path,
                inside_container=True,
                run_model_server=True,
                port=port,
                keep_image=keep_image,
                skip_dockerfile=skip_dockerfile,
            )
        click.echo(f"Model server started locally from {model_path} in {mode} mode.")
    except Exception as e:
        click.echo(f"Failed to starts model server locally: {e}", err=True)


@model.command(name="local-runner", help="Run the model locally for dev, debug, or local compute.")
@click.argument(
    "model_path",
    type=click.Path(exists=True),
    required=False,
    default=".",
)
@click.option(
    "--pool_size",
    type=int,
    default=32,
    show_default=True,
    help="The number of threads to use. On community plan, the compute time allocation is drained at a rate proportional to the number of threads.",
)  # pylint: disable=range-builtin-not-iterating
@click.option(
    '--verbose',
    is_flag=True,
    help='Show detailed logs including Ollama server output. By default, Ollama logs are suppressed.',
)
@click.pass_context
def local_runner(ctx, model_path, pool_size, verbose):
    """Run the model as a local runner to help debug your model connected to the API or to
    leverage local compute resources manually. This relies on many variables being present in the env
    of the currently selected context. If they are not present then default values will be used to
    ease the setup of a local runner and your context yaml will be updated in place. The required
    env vars are:

    \b
      CLARIFAI_PAT:

    \b
      # for where the model that represents the local runner should be:
    \b
      CLARIFAI_USER_ID:
      CLARIFAI_APP_ID:
      CLARIFAI_MODEL_ID:

    \b
      # for where the local runner should be in a compute cluster
      # note the user_id of the compute cluster is the same as the user_id of the model.

    \b
      CLARIFAI_COMPUTE_CLUSTER_ID:
      CLARIFAI_NODEPOOL_ID:

      # The following will be created in your context since it's generated by the API

      CLARIFAI_RUNNER_ID:


    Additionally using the provided model path, if the config.yaml file does not contain the model
    information that matches the above CLARIFAI_USER_ID, CLARIFAI_APP_ID, CLARIFAI_MODEL_ID then the
    config.yaml will be updated to include the model information. This is to ensure that the model
    that starts up in the local runner is the same as the one you intend to call in the API.

    MODEL_PATH: Path to the model directory. If not specified, the current directory is used by default.
    """
    from clarifai.client.user import User
    from clarifai.runners.models.model_builder import ModelBuilder
    from clarifai.runners.server import ModelServer

    validate_context(ctx)
    builder = ModelBuilder(model_path, download_validation_only=True)
    logger.info("> Checking local runner requirements...")
    if not check_requirements_installed(model_path):
        logger.error(f"Requirements not installed for model at {model_path}.")
        raise click.Abort()

    # Post check while running `clarifai model local-runner` we check if the toolkit is ollama
    dependencies = parse_requirements(model_path)
    if "ollama" in dependencies or builder.config.get('toolkit', {}).get('provider') == 'ollama':
        logger.info("Verifying Ollama installation...")
        if not check_ollama_installed():
            logger.error(
                "Ollama application is not installed. Please install it from `https://ollama.com/` to use the Ollama toolkit."
            )
            raise click.Abort()

    logger.info("> Verifying local runner setup...")
    logger.info(f"Current context: {ctx.obj.current.name}")
    user_id = ctx.obj.current.user_id
    logger.info(f"Current user_id: {user_id}")
    if not user_id:
        logger.error(f"User with ID '{user_id}' not found. Use 'clarifai login' to setup context.")
        raise click.Abort()
    pat = ctx.obj.current.pat
    display_pat = pat_display(pat) if pat else ""
    logger.info(f"Current PAT: {display_pat}")
    if not pat:
        logger.error(
            "Personal Access Token (PAT) not found. Use 'clarifai login' to setup context."
        )
        raise click.Abort()
    user = User(user_id=user_id, pat=ctx.obj.current.pat, base_url=ctx.obj.current.api_base)
    logger.debug("Checking if a local runner compute cluster exists...")

    # see if ctx has CLARIFAI_COMPUTE_CLUSTER_ID, if not use default
    try:
        compute_cluster_id = ctx.obj.current.compute_cluster_id
    except AttributeError:
        compute_cluster_id = DEFAULT_LOCAL_RUNNER_COMPUTE_CLUSTER_ID
    logger.info(f"Current compute_cluster_id: {compute_cluster_id}")

    try:
        compute_cluster = user.compute_cluster(compute_cluster_id)
        if compute_cluster.cluster_type != 'local-dev':
            raise ValueError(
                f"Compute cluster {user_id}/{compute_cluster_id} is not a compute cluster of type 'local-dev'. Please use a compute cluster of type 'local-dev'."
            )
        try:
            compute_cluster_id = ctx.obj.current.compute_cluster_id
        except AttributeError:  # doesn't exist in context but does in API then update the context.
            ctx.obj.current.CLARIFAI_COMPUTE_CLUSTER_ID = compute_cluster.id
            ctx.obj.to_yaml()  # save to yaml file.
    except ValueError:
        raise
    except Exception as e:
        logger.warning(f"Failed to get compute cluster with ID '{compute_cluster_id}':\n{e}")
        y = input(
            f"Compute cluster not found. Do you want to create a new compute cluster {user_id}/{compute_cluster_id}? (y/n): "
        )
        if y.lower() != 'y':
            raise click.Abort()
        # Create a compute cluster with default configuration for local runner.
        compute_cluster = user.create_compute_cluster(
            compute_cluster_id=compute_cluster_id,
            compute_cluster_config=DEFAULT_LOCAL_RUNNER_COMPUTE_CLUSTER_CONFIG,
        )
        ctx.obj.current.CLARIFAI_COMPUTE_CLUSTER_ID = compute_cluster_id
        ctx.obj.to_yaml()  # save to yaml file.

    # Now check if there is a nodepool created in this compute cluser
    try:
        nodepool_id = ctx.obj.current.nodepool_id
    except AttributeError:
        nodepool_id = DEFAULT_LOCAL_RUNNER_NODEPOOL_ID
    logger.info(f"Current nodepool_id: {nodepool_id}")

    try:
        nodepool = compute_cluster.nodepool(nodepool_id)
        try:
            nodepool_id = ctx.obj.current.nodepool_id
        except AttributeError:  # doesn't exist in context but does in API then update the context.
            ctx.obj.current.CLARIFAI_NODEPOOL_ID = nodepool.id
            ctx.obj.to_yaml()  # save to yaml file.
    except Exception as e:
        logger.warning(f"Failed to get nodepool with ID '{nodepool_id}':\n{e}")
        y = input(
            f"Nodepool not found. Do you want to create a new nodepool {user_id}/{compute_cluster_id}/{nodepool_id}? (y/n): "
        )
        if y.lower() != 'y':
            raise click.Abort()
        nodepool = compute_cluster.create_nodepool(
            nodepool_config=DEFAULT_LOCAL_RUNNER_NODEPOOL_CONFIG, nodepool_id=nodepool_id
        )
        ctx.obj.current.CLARIFAI_NODEPOOL_ID = nodepool_id
        ctx.obj.to_yaml()  # save to yaml file.

    logger.debug("Checking if model is created to call for local development...")
    # see if ctx has CLARIFAI_APP_ID, if not use default
    try:
        app_id = ctx.obj.current.app_id
    except AttributeError:
        app_id = DEFAULT_LOCAL_RUNNER_APP_ID
    logger.info(f"Current app_id: {app_id}")

    try:
        app = user.app(app_id)
        try:
            app_id = ctx.obj.current.app_id
        except AttributeError:  # doesn't exist in context but does in API then update the context.
            ctx.obj.current.CLARIFAI_APP_ID = app.id
            ctx.obj.to_yaml()  # save to yaml file.
    except Exception as e:
        logger.warning(f"Failed to get app with ID '{app_id}':\n{e}")
        y = input(f"App not found. Do you want to create a new app {user_id}/{app_id}? (y/n): ")
        if y.lower() != 'y':
            raise click.Abort()
        app = user.create_app(app_id)
        ctx.obj.current.CLARIFAI_APP_ID = app_id
        ctx.obj.to_yaml()  # save to yaml file.

    # Within this app we now need a model to call as the local runner.
    try:
        model_id = ctx.obj.current.model_id
    except AttributeError:
        model_id = DEFAULT_LOCAL_RUNNER_MODEL_ID
    logger.info(f"Current model_id: {model_id}")

    try:
        model = app.model(model_id)
        try:
            model_id = ctx.obj.current.model_id
        except AttributeError:  # doesn't exist in context but does in API then update the context.
            ctx.obj.current.CLARIFAI_MODEL_ID = model.id
            ctx.obj.to_yaml()  # save to yaml file.
    except Exception as e:
        logger.warning(f"Failed to get model with ID '{model_id}':\n{e}")
        y = input(
            f"Model not found. Do you want to create a new model {user_id}/{app_id}/models/{model_id}? (y/n): "
        )
        if y.lower() != 'y':
            raise click.Abort()
        try:
            model_type_id = ctx.obj.current.model_type_id
        except AttributeError:
            model_type_id = DEFAULT_LOCAL_RUNNER_MODEL_TYPE

        model = app.create_model(model_id, model_type_id=model_type_id)
        ctx.obj.current.CLARIFAI_MODEL_TYPE_ID = model_type_id
        ctx.obj.current.CLARIFAI_MODEL_ID = model_id
        ctx.obj.to_yaml()  # save to yaml file.

    # Now we need to create a version for the model if no version exists. Only need one version that
    # mentions it's a local runner.
    model_versions = list(model.list_versions())
    method_signatures = builder.get_method_signatures(mocking=False)

    create_new_version = False
    if len(model_versions) == 0:
        logger.warning("No model versions found. Creating a new version for local runner.")
        create_new_version = True
    else:
        # Try to patch the latest version, and fallback to creating a new one if that fails.
        latest_version = model_versions[0]
        logger.warning(f"Attempting to patch latest version: {latest_version.model_version.id}")

        try:
            patched_model = model.patch_version(
                version_id=latest_version.model_version.id,
                pretrained_model_config={"local_dev": True},
                method_signatures=method_signatures,
            )
            patched_model.load_info()
            version = patched_model.model_version
            logger.info(f"Successfully patched version {version.id}")
            ctx.obj.current.CLARIFAI_MODEL_VERSION_ID = version.id
            ctx.obj.to_yaml()  # save to yaml file.
        except Exception as e:
            logger.warning(f"Failed to patch model version: {e}. Creating a new version instead.")
            create_new_version = True

    if create_new_version:
        version = model.create_version(
            pretrained_model_config={"local_dev": True}, method_signatures=method_signatures
        ).model_version
        ctx.obj.current.CLARIFAI_MODEL_VERSION_ID = version.id
        ctx.obj.to_yaml()

    logger.info(f"Current model version {version.id}")

    worker = {
        "model": {
            "id": f"{model.id}",
            "model_version": {
                "id": f"{version.id}",
            },
            "user_id": f"{user_id}",
            "app_id": f"{app_id}",
        },
    }

    try:
        # if it's already in our context then we'll re-use the same one.
        # note these are UUIDs, we cannot provide a runner ID.
        runner_id = ctx.obj.current.runner_id

        try:
            runner = nodepool.runner(runner_id)
            # ensure the deployment is using the latest version.
            if runner.worker.model.model_version.id != version.id:
                nodepool.delete_runners([runner_id])
                logger.warning("Deleted runner that was for an old model version ID.")
                raise AttributeError(
                    "Runner deleted because it was associated with an outdated model version."
                )
        except Exception as e:
            logger.warning(f"Failed to get runner with ID '{runner_id}':\n{e}")
            raise AttributeError("Runner not found in nodepool.")
    except AttributeError:
        logger.info(
            f"Creating the local runner tying this '{user_id}/{app_id}/models/{model.id}' model (version: {version.id}) to the '{user_id}/{compute_cluster_id}/{nodepool_id}' nodepool."
        )
        runner = nodepool.create_runner(
            runner_config={
                "runner": {
                    "description": "local runner for model testing",
                    "worker": worker,
                    "num_replicas": 1,
                }
            }
        )
        runner_id = runner.id
        ctx.obj.current.CLARIFAI_RUNNER_ID = runner.id
        ctx.obj.to_yaml()

    logger.info(f"Current runner_id: {runner_id}")

    # To make it easier to call the model without specifying a runner selector
    # we will also create a deployment tying the model to the nodepool.
    try:
        deployment_id = ctx.obj.current.deployment_id
    except AttributeError:
        deployment_id = DEFAULT_LOCAL_RUNNER_DEPLOYMENT_ID
    try:
        deployment = nodepool.deployment(deployment_id)
        # ensure the deployment is using the latest version.
        if deployment.worker.model.model_version.id != version.id:
            nodepool.delete_deployments([deployment_id])
            logger.warning("Deleted deployment that was for an old model version ID.")
            raise Exception(
                "Deployment deleted because it was associated with an outdated model version."
            )
        try:
            deployment_id = ctx.obj.current.deployment_id
        except AttributeError:  # doesn't exist in context but does in API then update the context.
            ctx.obj.current.CLARIFAI_DEPLOYMENT_ID = deployment.id
            ctx.obj.to_yaml()  # save to yaml file.
    except Exception as e:
        logger.warning(f"Failed to get deployment with ID {deployment_id}:\n{e}")
        y = input(
            f"Deployment not found. Do you want to create a new deployment {user_id}/{compute_cluster_id}/{nodepool_id}/{deployment_id}? (y/n): "
        )
        if y.lower() != 'y':
            raise click.Abort()
        nodepool.create_deployment(
            deployment_id=deployment_id,
            deployment_config={
                "deployment": {
                    "scheduling_choice": 3,  # 3 means by price
                    "worker": worker,
                    "nodepools": [
                        {
                            "id": f"{nodepool_id}",
                            "compute_cluster": {
                                "id": f"{compute_cluster_id}",
                                "user_id": f"{user_id}",
                            },
                        }
                    ],
                    "deploy_latest_version": True,
                }
            },
        )
        ctx.obj.current.CLARIFAI_DEPLOYMENT_ID = deployment_id
        ctx.obj.to_yaml()  # save to yaml file.

    logger.info(f"Current deployment_id: {deployment_id}")

    # Now that we have all the context in ctx.obj, we need to update the config.yaml in
    # the model_path directory with the model object containing user_id, app_id, model_id, version_id
    config_file = os.path.join(model_path, 'config.yaml')
    if not os.path.exists(config_file):
        logger.error(
            f"config.yaml not found in {model_path}. Please ensure you are passing the correct directory."
        )
        raise click.Abort()
    config = ModelBuilder._load_config(config_file)
    model_type_id = config.get('model', {}).get('model_type_id', DEFAULT_LOCAL_RUNNER_MODEL_TYPE)
    # The config.yaml doens't match what we created above.
    if 'model' in config and model_id != config['model'].get('id'):
        logger.info(f"Current model section of config.yaml: {config.get('model', {})}")
        y = input(
            "Do you want to backup config.yaml to config.yaml.bk then update the config.yaml with the new model information? (y/n): "
        )
        if y.lower() != 'y':
            raise click.Abort()
        config = ModelBuilder._set_local_runner_model(
            config, user_id, app_id, model_id, model_type_id
        )
        ModelBuilder._backup_config(config_file)
        ModelBuilder._save_config(config_file, config)

    if not check_requirements_installed(model_path):
        logger.error(f"Requirements not installed for model at {model_path}.")
        raise click.Abort()

    # Post check while running `clarifai model local-runner` we check if the toolkit is ollama
    if builder.config.get('toolkit', {}).get('provider') == 'ollama':
        if not check_ollama_installed():
            logger.error(
                "Ollama is not installed. Please install it from `https://ollama.com/` to use the Ollama toolkit."
            )
            raise click.Abort()

        try:
            logger.info("Customizing Ollama model with provided parameters...")
            customize_ollama_model(
                model_path=model_path,
                verbose=True if verbose else False,
            )
        except Exception as e:
            logger.error(f"Failed to customize Ollama model: {e}")
            raise click.Abort()

    logger.info("✅ Starting local runner...")

    # This reads the config.yaml from the model_path so we alter it above first.
    server = ModelServer(model_path)
    server.serve(
        pool_size=pool_size,
        num_threads=pool_size,
        user_id=user_id,
        compute_cluster_id=compute_cluster_id,
        nodepool_id=nodepool_id,
        runner_id=runner_id,
        base_url=ctx.obj.current.api_base,
        pat=ctx.obj.current.pat,
        context=ctx.obj.current,
    )


def _parse_json_param(param_value, param_name):
    """Parse JSON parameter with error handling.

    Args:
        param_value: The JSON string to parse
        param_name: Name of the parameter for error messages

    Returns:
        dict: Parsed JSON dictionary

    Raises:
        ValueError: If JSON parsing fails
    """
    if not param_value or param_value == '{}':
        return {}
    try:
        return json.loads(param_value)
    except json.JSONDecodeError as e:
        logger.error(f"ValueError: Invalid JSON in --{param_name} parameter: {e}")
        raise click.Abort()


def _process_multimodal_inputs(inputs_dict):
    """Process inputs to convert URLs and file paths to appropriate data types.

    Args:
        inputs_dict: Dictionary of input parameters

    Returns:
        dict: Processed inputs with Image/Video/Audio objects where appropriate
    """
    from clarifai.runners.utils.data_types import Audio, Image, Video

    for key, value in list(inputs_dict.items()):
        if not isinstance(value, str):
            continue

        if value.startswith(("http://", "https://")):
            # Convert URL strings to appropriate data types
            if "image" in key.lower():
                inputs_dict[key] = Image(url=value)
            elif "video" in key.lower():
                inputs_dict[key] = Video(url=value)
            elif "audio" in key.lower():
                inputs_dict[key] = Audio(url=value)
        elif os.path.isfile(value):
            # Convert file paths to appropriate data types
            try:
                with open(value, "rb") as f:
                    file_bytes = f.read()
                if "image" in key.lower():
                    inputs_dict[key] = Image(bytes=file_bytes)
                elif "video" in key.lower():
                    inputs_dict[key] = Video(bytes=file_bytes)
                elif "audio" in key.lower():
                    inputs_dict[key] = Audio(bytes=file_bytes)
            except IOError as e:
                logger.error(f"ValueError: Failed to read file {value}: {e}")
                raise click.Abort()

    return inputs_dict


def _validate_model_params(model_id, user_id, app_id, model_url):
    """Validate model identification parameters.

    Args:
        model_id: Model ID
        user_id: User ID
        app_id: App ID
        model_url: Model URL

    Raises:
        ValueError: If validation fails
    """
    # Check if we have either (model_id, user_id, app_id) or model_url
    has_triple = all([model_id, user_id, app_id])
    has_url = bool(model_url)

    if not (has_triple or has_url):
        logger.error(
            "ValueError: Either --model_id & --user_id & --app_id or --model_url must be provided."
        )
        raise click.Abort()


def _validate_compute_params(compute_cluster_id, nodepool_id, deployment_id):
    """Validate compute cluster parameters.

    Args:
        compute_cluster_id: Compute cluster ID
        nodepool_id: Nodepool ID
        deployment_id: Deployment ID

    Raises:
        ValueError: If validation fails
    """
    if any([compute_cluster_id, nodepool_id, deployment_id]):
        has_cluster_nodepool = bool(compute_cluster_id) and bool(nodepool_id)
        has_deployment = bool(deployment_id)

        if not (has_cluster_nodepool or has_deployment):
            logger.error(
                "ValueError: Either --compute_cluster_id & --nodepool_id or --deployment_id must be provided."
            )
            raise click.Abort()


@model.command(help="Perform a prediction using the model.")
@click.option(
    '--config',
    type=click.Path(exists=True),
    required=False,
    help='Path to the model predict config file.',
)
@click.option('--model_id', required=False, help='Model ID of the model used to predict.')
@click.option('--user_id', required=False, help='User ID of the model used to predict.')
@click.option('--app_id', required=False, help='App ID of the model used to predict.')
@click.option('--model_url', required=False, help='Model URL of the model used to predict.')
@click.option(
    '-cc_id',
    '--compute_cluster_id',
    required=False,
    help='Compute Cluster ID to use for the model',
)
@click.option('-np_id', '--nodepool_id', required=False, help='Nodepool ID to use for the model')
@click.option(
    '-dpl_id', '--deployment_id', required=False, help='Deployment ID to use for the model'
)
@click.option(
    '-dpl_usr_id',
    '--deployment_user_id',
    required=False,
    help='User ID to use for runner selector (organization or user). If not provided, defaults to PAT owner user_id.',
)
@click.option(
    '--inputs',
    required=False,
    help='JSON string of input parameters for pythonic models (e.g., \'{"prompt": "Hello", "max_tokens": 100}\')',
)
@click.option('--method', required=False, default='predict', help='Method to call on the model.')
@click.pass_context
def predict(
    ctx,
    config,
    model_id,
    user_id,
    app_id,
    model_url,
    compute_cluster_id,
    nodepool_id,
    deployment_id,
    deployment_user_id,
    inputs,
    method,
):
    """Predict using a Clarifai model.

    \b
    Model Identification:
        Use either --model_url OR the combination of --model_id, --user_id, and --app_id

    \b
    Input Methods:
        --inputs: JSON string with parameters (e.g., '{"prompt": "Hello", "max_tokens": 100}')
        --method: Method to call on the model (default is 'predict')

    \b
    Compute Options:
        Use either --deployment_id OR both --compute_cluster_id and --nodepool_id

    \b
    Examples:
        Text model:
            clarifai model predict --model_url <url> --inputs '{"prompt": "Hello world"}'

        With compute cluster:
            clarifai model predict --model_id <id> --user_id <uid> --app_id <aid> \\
                                  --compute_cluster_id <cc_id> --nodepool_id <np_id> \\
                                  --inputs '{"prompt": "Hello"}'
    """
    from clarifai.client.model import Model
    from clarifai.urls.helper import ClarifaiUrlHelper
    from clarifai.utils.cli import from_yaml, validate_context

    validate_context(ctx)

    # Load configuration from file if provided
    if config:
        config_data = from_yaml(config)
        # Override None values with config data
        model_id = model_id or config_data.get('model_id')
        user_id = user_id or config_data.get('user_id')
        app_id = app_id or config_data.get('app_id')
        model_url = model_url or config_data.get('model_url')
        compute_cluster_id = compute_cluster_id or config_data.get('compute_cluster_id')
        nodepool_id = nodepool_id or config_data.get('nodepool_id')
        deployment_id = deployment_id or config_data.get('deployment_id')
        deployment_user_id = deployment_user_id or config_data.get('deployment_user_id')
        inputs = inputs or config_data.get('inputs')
        method = method or config_data.get('method', 'predict')

    # Validate parameters
    _validate_model_params(model_id, user_id, app_id, model_url)
    _validate_compute_params(compute_cluster_id, nodepool_id, deployment_id)

    # Generate model URL if not provided
    if not model_url:
        model_url = ClarifaiUrlHelper.clarifai_url(
            user_id=user_id, app_id=app_id, resource_type="models", resource_id=model_id
        )
    logger.debug(f"Using model at URL: {model_url}")

    # Create model instance
    model = Model(
        url=model_url,
        pat=ctx.obj.current.pat,
        base_url=ctx.obj.current.api_base,
        compute_cluster_id=compute_cluster_id,
        nodepool_id=nodepool_id,
        deployment_id=deployment_id,
        deployment_user_id=deployment_user_id,
    )

    model_methods = model.client.available_methods()
    stream_method = (
        model.client.method_signature(method).split()[-1][:-1].lower().startswith('iter')
    )

    # Determine prediction method and execute
    if inputs and (method in model_methods):
        # Pythonic model prediction with JSON inputs
        inputs_dict = _parse_json_param(inputs, "inputs")
        inputs_dict = _process_multimodal_inputs(inputs_dict)
        model_prediction = getattr(model, method)(**inputs_dict)
    else:
        logger.error(
            f"ValueError: The model does not support the '{method}' method. Please check the model's capabilities."
        )
        raise click.Abort()

    if stream_method:
        for chunk in model_prediction:
            click.echo(chunk, nl=False)
        click.echo()  # Ensure a newline after the stream ends
    else:
        click.echo(model_prediction)


@model.command(name="list")
@click.argument(
    "user_id",
    required=False,
    default=None,
)
@click.option(
    '--app_id',
    '-a',
    type=str,
    default=None,
    show_default=True,
    help="Get all models of an app",
)
@click.pass_context
def list_model(ctx, user_id, app_id):
    """List models of user/community.

    USER_ID: User id. If not specified, the current user is used by default. Set "all" to get all public models in Clarifai platform.
    """
    from clarifai.client import User

    try:
        pat = ctx.obj.current.pat
    except Exception as e:
        pat = None

    User(pat=pat).list_models(
        user_id=user_id, app_id=app_id, show=True, return_clarifai_model=False
    )<|MERGE_RESOLUTION|>--- conflicted
+++ resolved
@@ -11,20 +11,14 @@
     check_ollama_installed,
     check_requirements_installed,
     customize_huggingface_model,
-<<<<<<< HEAD
     customize_lmstudio_model,
-=======
->>>>>>> 9aba6061
     customize_ollama_model,
     parse_requirements,
     validate_context,
 )
 from clarifai.utils.constants import (
     DEFAULT_HF_MODEL_REPO_BRANCH,
-<<<<<<< HEAD
     DEFAULT_LMSTUDIO_MODEL_REPO_BRANCH,
-=======
->>>>>>> 9aba6061
     DEFAULT_LOCAL_RUNNER_APP_ID,
     DEFAULT_LOCAL_RUNNER_COMPUTE_CLUSTER_CONFIG,
     DEFAULT_LOCAL_RUNNER_COMPUTE_CLUSTER_ID,
@@ -79,24 +73,14 @@
 )
 @click.option(
     '--toolkit',
-<<<<<<< HEAD
     type=click.Choice(['ollama', 'huggingface', 'lmstudio'], case_sensitive=False),
     required=False,
     help='Toolkit to use for model initialization. Currently supports "ollama", "huggingface", and "lmstudio".',
-=======
-    type=click.Choice(['ollama', 'huggingface'], case_sensitive=False),
-    required=False,
-    help='Toolkit to use for model initialization. Currently supports "ollama" and "huggingface".',
->>>>>>> 9aba6061
 )
 @click.option(
     '--model-name',
     required=False,
-<<<<<<< HEAD
     help='Model name to configure when using --toolkit. For ollama toolkit, this sets the Ollama model to use (e.g., "llama3.1", "mistral", etc.). For huggingface toolkit, this sets the Hugging Face model repo_id (e.g., "unsloth/Llama-3.2-1B-Instruct").\n For lmstudio toolkit, this sets the LM Studio model name (e.g., "qwen/qwen3-4b-thinking-2507").\n',
-=======
-    help='Model name to configure when using --toolkit. For ollama toolkit, this sets the Ollama model to use (e.g., "llama3.1", "mistral", etc.). For huggingface toolkit, this sets the Hugging Face model repo_id (e.g., "unsloth/Llama-3.2-1B-Instruct").',
->>>>>>> 9aba6061
 )
 @click.option(
     '--port',
@@ -137,17 +121,10 @@
     MODEL_TYPE_ID: Type of model to create. If not specified, defaults to "text-to-text" for text models.
     GITHUB_PAT: GitHub Personal Access Token for authentication when cloning private repositories.
     GITHUB_URL: GitHub repository URL or "repo" format to clone a repository from. If provided, the entire repository contents will be copied to the target directory instead of using default templates.
-<<<<<<< HEAD
     TOOLKIT: Toolkit to use for model initialization. Currently supports "ollama", "huggingface", and "lmstudio".
     MODEL_NAME: Model name to configure when using --toolkit. For ollama toolkit, this sets the Ollama model to use (e.g., "llama3.1", "mistral", etc.). For huggingface toolkit, this sets the Hugging Face model repo_id (e.g., "Qwen/Qwen3-4B-Instruct-2507"). For lmstudio toolkit, this sets the LM Studio model name (e.g., "qwen/qwen3-4b-thinking-2507").
     PORT: Port to run the (Ollama/lmstudio) server on. Defaults to 23333.
     CONTEXT_LENGTH: Context length for the (Ollama/lmstudio) model. Defaults to 8192.
-=======
-    TOOLKIT: Toolkit to use for model initialization. Currently supports "ollama" and "huggingface".
-    MODEL_NAME: Model name to configure when using --toolkit. For ollama toolkit, this sets the Ollama model to use (e.g., "llama3.1", "mistral", etc.). For huggingface toolkit, this sets the Hugging Face model repo_id (e.g., "Qwen/Qwen3-4B-Instruct-2507").
-    PORT: Port to run the Ollama server on. Defaults to 23333.
-    CONTEXT_LENGTH: Context length for the Ollama model. Defaults to 8192.
->>>>>>> 9aba6061
     """
     # Resolve the absolute path
     model_path = os.path.abspath(model_path)
@@ -185,7 +162,6 @@
     elif toolkit == 'huggingface':
         github_url = DEFAULT_TOOLKIT_MODEL_REPO
         branch = DEFAULT_HF_MODEL_REPO_BRANCH
-<<<<<<< HEAD
     elif toolkit == 'lmstudio':
         if not check_lmstudio_installed():
             logger.error(
@@ -194,8 +170,6 @@
             raise click.Abort()
         github_url = DEFAULT_TOOLKIT_MODEL_REPO
         branch = DEFAULT_LMSTUDIO_MODEL_REPO_BRANCH
-=======
->>>>>>> 9aba6061
 
     if github_url:
         downloader = GitHubDownloader(
@@ -289,12 +263,9 @@
     if (model_name or port or context_length) and (toolkit == 'ollama'):
         customize_ollama_model(model_path, model_name, port, context_length)
 
-<<<<<<< HEAD
     if (model_name or port or context_length) and (toolkit == 'lmstudio'):
         customize_lmstudio_model(model_path, model_name, port, context_length)
 
-=======
->>>>>>> 9aba6061
     if model_name and toolkit == 'huggingface':
         # Update the config.yaml file with the provided model name
         customize_huggingface_model(model_path, model_name)
