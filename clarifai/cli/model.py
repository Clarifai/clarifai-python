import os
import shutil
import tempfile

import click

from clarifai.cli.base import cli, pat_display
from clarifai.utils.cli import (
    check_ollama_installed,
    check_requirements_installed,
    customize_ollama_model,
    parse_requirements,
    validate_context,
)
from clarifai.utils.constants import (
    DEFAULT_LOCAL_RUNNER_APP_ID,
    DEFAULT_LOCAL_RUNNER_COMPUTE_CLUSTER_CONFIG,
    DEFAULT_LOCAL_RUNNER_COMPUTE_CLUSTER_ID,
    DEFAULT_LOCAL_RUNNER_DEPLOYMENT_ID,
    DEFAULT_LOCAL_RUNNER_MODEL_ID,
    DEFAULT_LOCAL_RUNNER_MODEL_TYPE,
    DEFAULT_LOCAL_RUNNER_NODEPOOL_CONFIG,
    DEFAULT_LOCAL_RUNNER_NODEPOOL_ID,
    DEFAULT_OLLAMA_MODEL_REPO,
    DEFAULT_OLLAMA_MODEL_REPO_BRANCH,
)
from clarifai.utils.logging import logger
from clarifai.utils.misc import GitHubDownloader, clone_github_repo, format_github_repo_url


@cli.group(
    ['model'], context_settings={'max_content_width': shutil.get_terminal_size().columns - 10}
)
def model():
    """Manage & Develop Models: init, download-checkpoints, signatures, upload\n
    Run & Test Models Locally: local-runner, local-grpc, local-test\n
    Model Inference: list, predict"""


@model.command()
@click.argument(
    "model_path",
    type=click.Path(),
    required=False,
    default=".",
)
@click.option(
    '--model-type-id',
    type=click.Choice(['mcp', 'openai'], case_sensitive=False),
    required=False,
    help='Model type: "mcp" for MCPModelClass, "openai" for OpenAIModelClass, or leave empty for default ModelClass.',
)
@click.option(
    '--github-pat',
    required=False,
    help='GitHub Personal Access Token for authentication when cloning private repositories.',
)
@click.option(
    '--github-url',
    required=False,
    help='GitHub repository URL or "user/repo" format to clone a repository from. If provided, the entire repository contents will be copied to the target directory instead of using default templates.',
)
@click.option(
    '--toolkit',
    type=click.Choice(['ollama'], case_sensitive=False),
    required=False,
    help='Toolkit to use for model initialization. Currently supports "ollama".',
)
@click.option(
    '--model-name',
    required=False,
    help='Model name to configure when using --toolkit. For ollama toolkit, this sets the Ollama model to use (e.g., "llama3.1", "mistral", etc.).',
)
@click.option(
    '--port',
    type=str,
    help='Port to run the Ollama server on. Defaults to 23333.',
    required=False,
)
@click.option(
    '--context-length',
    type=str,
    help='Context length for the Ollama model. Defaults to 8192.',
    required=False,
)
def init(
    model_path,
    model_type_id,
    github_pat,
    github_url,
    toolkit,
    model_name,
    port,
    context_length,
):
    """Initialize a new model directory structure.

    Creates the following structure in the specified directory:\n
    ├── 1/\n
    │   └── model.py\n
    ├── requirements.txt\n
    └── config.yaml\n

    If --github-repo is provided, the entire repository contents will be copied to the target
    directory instead of using default templates. The --github-pat option can be used for authentication
    when cloning private repositories. The --branch option can be used to specify a specific
    branch to clone from.

    MODEL_PATH: Path where to create the model directory structure. If not specified, the current directory is used by default.
    MODEL_TYPE_ID: Type of model to create. If not specified, defaults to "text-to-text" for text models.
    GITHUB_PAT: GitHub Personal Access Token for authentication when cloning private repositories.
    GITHUB_URL: GitHub repository URL or "repo" format to clone a repository from. If provided, the entire repository contents will be copied to the target directory instead of using default templates.
    TOOLKIT: Toolkit to use for model initialization. Currently supports "ollama".
    MODEL_NAME: Model name to configure when using --toolkit. For ollama toolkit, this sets the Ollama model to use (e.g., "llama3.1", "mistral", etc.).
    PORT: Port to run the Ollama server on. Defaults to 23333.
    CONTEXT_LENGTH: Context length for the Ollama model. Defaults to 8192.
    """
    # Resolve the absolute path
    model_path = os.path.abspath(model_path)

    # Create the model directory if it doesn't exist
    os.makedirs(model_path, exist_ok=True)

    # Validate parameters
    if port and not port.isdigit():
        logger.error("Invalid value: --port must be a number")
        raise click.Abort()

    if context_length and not context_length.isdigit():
        logger.error("Invalid value: --context-length must be a number")
        raise click.Abort()

    # Validate option combinations
    if model_name and not (toolkit):
        logger.error("--model-name can only be used with --toolkit")
        raise click.Abort()

    if toolkit and (github_url):
        logger.error("Cannot specify both --toolkit and --github-repo")
        raise click.Abort()

    # --toolkit option
    if toolkit == 'ollama':
        if not check_ollama_installed():
            logger.error(
                "Ollama is not installed. Please install it from `https://ollama.com/` to use the Ollama toolkit."
            )
            raise click.Abort()
        github_url = DEFAULT_OLLAMA_MODEL_REPO
        branch = DEFAULT_OLLAMA_MODEL_REPO_BRANCH

    if github_url:
        if not toolkit:
            owner, repo, branch, folder_path = GitHubDownloader().parse_github_url(url=github_url)
            logger.info(
                f"Parsed GitHub repository: owner={owner}, repo={repo}, branch={branch}, folder_path={folder_path}"
            )
            if folder_path != "":
                downloader = GitHubDownloader(
                    max_retries=3,
                    github_token=github_pat,
                )
                try:
                    downloader.download_github_folder(
                        url=github_url,
                        output_dir=model_path,
                        github_token=github_pat,
                    )
                    logger.info(f"Successfully downloaded folder contents to {model_path}")
                    logger.info("Model initialization complete with GitHub folder download")
                    return

                except Exception as e:
                    logger.error(f"Failed to download GitHub folder: {e}")
                    # Continue with the rest of the initialization process
                    github_url = None  # Fall back to template mode

            elif branch and folder_path == "":
                # When we have a branch but no specific folder path
                logger.info(
                    f"Initializing model from GitHub repository: {github_url} (branch: {branch})"
                )

                # Check if it's a local path or normalize the GitHub repo URL
                if os.path.exists(github_url):
                    repo_url = github_url
                else:
                    repo_url = format_github_repo_url(github_url)
                    repo_url = f"https://github.com/{owner}/{repo}"

    if toolkit:
        logger.info(f"Initializing model from GitHub repository: {github_url}")

        # Check if it's a local path or normalize the GitHub repo URL
        if os.path.exists(github_url):
            repo_url = github_url
        else:
            repo_url = format_github_repo_url(github_url)

    try:
        # Create a temporary directory for cloning
        with tempfile.TemporaryDirectory(prefix="clarifai_model_") as clone_dir:
            # Clone the repository with explicit branch parameter
            if not clone_github_repo(repo_url, clone_dir, github_pat, branch):
                logger.error(f"Failed to clone repository from {repo_url}")
                github_url = None  # Fall back to template mode

            else:
                # Copy the entire repository content to target directory (excluding .git)
                for item in os.listdir(clone_dir):
                    if item == '.git':
                        continue

                    source_path = os.path.join(clone_dir, item)
                    target_path = os.path.join(model_path, item)

                    if os.path.isdir(source_path):
                        shutil.copytree(source_path, target_path, dirs_exist_ok=True)
                    else:
                        shutil.copy2(source_path, target_path)

    except Exception as e:
        logger.error(f"Failed to clone GitHub repository: {e}")
        github_url = None

    if (model_name or port or context_length) and (toolkit == 'ollama'):
        customize_ollama_model(model_path, model_name, port, context_length)

    if github_url:
        logger.info("Model initialization complete with GitHub repository")
        logger.info("Next steps:")
        logger.info("1. Review the model configuration")
        logger.info("2. Install any required dependencies manually")
        logger.info("3. Test the model locally using 'clarifai model local-test'")

    # Fall back to template-based initialization if no GitHub repo or if GitHub repo failed
    if not github_url:
        from clarifai.cli.templates.model_templates import (
            get_config_template,
            get_model_template,
            get_requirements_template,
        )

        # Create the 1/ subdirectory
        model_version_dir = os.path.join(model_path, "1")
        os.makedirs(model_version_dir, exist_ok=True)

        # Create model.py
        model_py_path = os.path.join(model_version_dir, "model.py")
        if os.path.exists(model_py_path):
            logger.warning(f"File {model_py_path} already exists, skipping...")
        else:
            model_template = get_model_template(model_type_id)
            with open(model_py_path, 'w') as f:
                f.write(model_template)
            logger.info(f"Created {model_py_path}")

        # Create requirements.txt
        requirements_path = os.path.join(model_path, "requirements.txt")
        if os.path.exists(requirements_path):
            logger.warning(f"File {requirements_path} already exists, skipping...")
        else:
            requirements_template = get_requirements_template(model_type_id)
            with open(requirements_path, 'w') as f:
                f.write(requirements_template)
            logger.info(f"Created {requirements_path}")

        # Create config.yaml
        config_path = os.path.join(model_path, "config.yaml")
        if os.path.exists(config_path):
            logger.warning(f"File {config_path} already exists, skipping...")
        else:
            config_model_type_id = "text-to-text"  # default

            config_template = get_config_template(config_model_type_id)
            with open(config_path, 'w') as f:
                f.write(config_template)
            logger.info(f"Created {config_path}")

        logger.info(f"Model initialization complete in {model_path}")
        logger.info("Next steps:")
        logger.info("1. Search for '# TODO: please fill in' comments in the generated files")
        logger.info("2. Update the model configuration in config.yaml")
        logger.info("3. Add your model dependencies to requirements.txt")
        logger.info("4. Implement your model logic in 1/model.py")


@model.command(help="Upload a trained model.")
@click.argument("model_path", type=click.Path(exists=True), required=False, default=".")
@click.option(
    '--stage',
    required=False,
    type=click.Choice(['runtime', 'build', 'upload'], case_sensitive=True),
    default="upload",
    show_default=True,
    help='The stage we are calling download checkpoints from. Typically this would "upload" and will download checkpoints if config.yaml checkpoints section has when set to "upload". Other options include "runtime" to be used in load_model or "upload" to be used during model upload. Set this stage to whatever you have in config.yaml to force downloading now.',
)
@click.option(
    '--skip_dockerfile',
    is_flag=True,
    help='Flag to skip generating a dockerfile so that you can manually edit an already created dockerfile. If not provided, intelligently handle existing Dockerfiles with user confirmation.',
)
@click.pass_context
def upload(ctx, model_path, stage, skip_dockerfile):
    """Upload a model to Clarifai.

    MODEL_PATH: Path to the model directory. If not specified, the current directory is used by default.
    """
    from clarifai.runners.models.model_builder import upload_model

    validate_context(ctx)
    upload_model(
        model_path,
        stage,
        skip_dockerfile,
        pat=ctx.obj.current.pat,
        base_url=ctx.obj.current.api_base,
    )


@model.command(help="Download model checkpoint files.")
@click.argument(
    "model_path",
    type=click.Path(exists=True),
    required=False,
    default=".",
)
@click.option(
    '--out_path',
    type=click.Path(exists=False),
    required=False,
    default=None,
    help='Option path to write the checkpoints to. This will place them in {out_path}/1/checkpoints If not provided it will default to {model_path}/1/checkpoints where the config.yaml is read.',
)
@click.option(
    '--stage',
    required=False,
    type=click.Choice(['runtime', 'build', 'upload'], case_sensitive=True),
    default="build",
    show_default=True,
    help='The stage we are calling download checkpoints from. Typically this would be in the build stage which is the default. Other options include "runtime" to be used in load_model or "upload" to be used during model upload. Set this stage to whatever you have in config.yaml to force downloading now.',
)
def download_checkpoints(model_path, out_path, stage):
    """Download checkpoints from external source to local model_path

    MODEL_PATH: Path to the model directory. If not specified, the current directory is used by default.
    """

    from clarifai.runners.models.model_builder import ModelBuilder

    builder = ModelBuilder(model_path, download_validation_only=True)
    builder.download_checkpoints(stage=stage, checkpoint_path_override=out_path)


@model.command(help="Generate model method signatures.")
@click.argument(
    "model_path",
    type=click.Path(exists=True),
    required=False,
    default=".",
)
@click.option(
    '--out_path',
    type=click.Path(exists=False),
    required=False,
    default=None,
    help='Path to write the method signature defitions to. If not provided, use stdout.',
)
def signatures(model_path, out_path):
    """Generate method signatures for the model.

    MODEL_PATH: Path to the model directory. If not specified, the current directory is used by default.
    """

    from clarifai.runners.models.model_builder import ModelBuilder

    builder = ModelBuilder(model_path, download_validation_only=True)
    signatures = builder.method_signatures_yaml()
    if out_path:
        with open(out_path, 'w') as f:
            f.write(signatures)
    else:
        click.echo(signatures)


@model.command(name="local-test", help="Execute all model unit tests locally.")
@click.argument(
    "model_path",
    type=click.Path(exists=True),
    required=False,
    default=".",
)
@click.option(
    '--mode',
    type=click.Choice(['env', 'container'], case_sensitive=False),
    default='env',
    show_default=True,
    help='Specify how to test the model locally: "env" for virtual environment or "container" for Docker container. Defaults to "env".',
)
@click.option(
    '--keep_env',
    is_flag=True,
    help='Keep the virtual environment after testing the model locally (applicable for virtualenv mode). Defaults to False.',
)
@click.option(
    '--keep_image',
    is_flag=True,
    help='Keep the Docker image after testing the model locally (applicable for container mode). Defaults to False.',
)
@click.option(
    '--skip_dockerfile',
    is_flag=True,
    help='Flag to skip generating a dockerfile so that you can manually edit an already created dockerfile. If not provided, intelligently handle existing Dockerfiles with user confirmation.',
)
def test_locally(model_path, keep_env=False, keep_image=False, mode='env', skip_dockerfile=False):
    """Test model locally.

    MODEL_PATH: Path to the model directory. If not specified, the current directory is used by default.
    """
    try:
        from clarifai.runners.models import model_run_locally

        if mode == 'env' and keep_image:
            raise ValueError("'keep_image' is applicable only for 'container' mode")
        if mode == 'container' and keep_env:
            raise ValueError("'keep_env' is applicable only for 'env' mode")

        if mode == "env":
            click.echo("Testing model locally in a virtual environment...")
            model_run_locally.main(model_path, run_model_server=False, keep_env=keep_env)
        elif mode == "container":
            click.echo("Testing model locally inside a container...")
            model_run_locally.main(
                model_path,
                inside_container=True,
                run_model_server=False,
                keep_image=keep_image,
                skip_dockerfile=skip_dockerfile,
            )
        click.echo("Model tested successfully.")
    except Exception as e:
        click.echo(f"Failed to test model locally: {e}", err=True)


@model.command(name="local-grpc", help="Run the model locally via a gRPC server.")
@click.argument(
    "model_path",
    type=click.Path(exists=True),
    required=False,
    default=".",
)
@click.option(
    '--port',
    '-p',
    type=int,
    default=8000,
    show_default=True,
    help="The port to host the gRPC server for running the model locally. Defaults to 8000.",
)
@click.option(
    '--mode',
    type=click.Choice(['env', 'container'], case_sensitive=False),
    default='env',
    show_default=True,
    help='Specifies how to run the model: "env" for virtual environment or "container" for Docker container. Defaults to "env".',
)
@click.option(
    '--keep_env',
    is_flag=True,
    help='Keep the virtual environment after testing the model locally (applicable for virtualenv mode). Defaults to False.',
)
@click.option(
    '--keep_image',
    is_flag=True,
    help='Keep the Docker image after testing the model locally (applicable for container mode). Defaults to False.',
)
@click.option(
    '--skip_dockerfile',
    is_flag=True,
    help='Flag to skip generating a dockerfile so that you can manually edit an already created dockerfile. If not provided, intelligently handle existing Dockerfiles with user confirmation.',
)
def run_locally(model_path, port, mode, keep_env, keep_image, skip_dockerfile=False):
    """Run the model locally and start a gRPC server to serve the model.

    MODEL_PATH: Path to the model directory. If not specified, the current directory is used by default.
    """
    try:
        from clarifai.runners.models import model_run_locally

        if mode == 'env' and keep_image:
            raise ValueError("'keep_image' is applicable only for 'container' mode")
        if mode == 'container' and keep_env:
            raise ValueError("'keep_env' is applicable only for 'env' mode")

        if mode == "env":
            click.echo("Running model locally in a virtual environment...")
            model_run_locally.main(model_path, run_model_server=True, keep_env=keep_env, port=port)
        elif mode == "container":
            click.echo("Running model locally inside a container...")
            model_run_locally.main(
                model_path,
                inside_container=True,
                run_model_server=True,
                port=port,
                keep_image=keep_image,
                skip_dockerfile=skip_dockerfile,
            )
        click.echo(f"Model server started locally from {model_path} in {mode} mode.")
    except Exception as e:
        click.echo(f"Failed to starts model server locally: {e}", err=True)


@model.command(name="local-runner", help="Run the model locally for dev, debug, or local compute.")
@click.argument(
    "model_path",
    type=click.Path(exists=True),
    required=False,
    default=".",
)
@click.option(
    "--pool_size",
    type=int,
    default=1,  # default to 1 thread for local runner to avoid rapid depletion of compute time.
    show_default=True,
    help="The number of threads to use. On community plan, the compute time allocation is drained at a rate proportional to the number of threads.",
)  # pylint: disable=range-builtin-not-iterating
@click.option(
    '--verbose',
    is_flag=True,
    help='Show detailed logs including Ollama server output. By default, Ollama logs are suppressed.',
)
@click.pass_context
def local_runner(ctx, model_path, pool_size, verbose):
    """Run the model as a local runner to help debug your model connected to the API or to
    leverage local compute resources manually. This relies on many variables being present in the env
    of the currently selected context. If they are not present then default values will be used to
    ease the setup of a local runner and your context yaml will be updated in place. The required
    env vars are:

    \b
      CLARIFAI_PAT:

    \b
      # for where the model that represents the local runner should be:
    \b
      CLARIFAI_USER_ID:
      CLARIFAI_APP_ID:
      CLARIFAI_MODEL_ID:

    \b
      # for where the local runner should be in a compute cluster
      # note the user_id of the compute cluster is the same as the user_id of the model.

    \b
      CLARIFAI_COMPUTE_CLUSTER_ID:
      CLARIFAI_NODEPOOL_ID:

      # The following will be created in your context since it's generated by the API

      CLARIFAI_RUNNER_ID:


    Additionally using the provided model path, if the config.yaml file does not contain the model
    information that matches the above CLARIFAI_USER_ID, CLARIFAI_APP_ID, CLARIFAI_MODEL_ID then the
    config.yaml will be updated to include the model information. This is to ensure that the model
    that starts up in the local runner is the same as the one you intend to call in the API.

    MODEL_PATH: Path to the model directory. If not specified, the current directory is used by default.
    """
    from clarifai.client.user import User
    from clarifai.runners.models.model_builder import ModelBuilder
    from clarifai.runners.server import serve

    builder = ModelBuilder(model_path, download_validation_only=True)

    validate_context(ctx)
    builder = ModelBuilder(model_path, download_validation_only=True)
    logger.info("> Checking local runner requirements...")
    if not check_requirements_installed(model_path):
        logger.error(f"Requirements not installed for model at {model_path}.")
        raise click.Abort()

    # Post check while running `clarifai model local-runner` we check if the toolkit is ollama
    dependencies = parse_requirements(model_path)
    if "ollama" in dependencies or builder.config.get('toolkit', {}).get('provider') == 'ollama':
        logger.info("Verifying Ollama installation...")
        if not check_ollama_installed():
            logger.error(
                "Ollama application is not installed. Please install it from `https://ollama.com/` to use the Ollama toolkit."
            )
            raise click.Abort()

    logger.info("> Verifying local runner setup...")
    logger.info(f"Current context: {ctx.obj.current.name}")
    user_id = ctx.obj.current.user_id
    logger.info(f"Current user_id: {user_id}")
    if not user_id:
        logger.error(f"User with ID '{user_id}' not found. Use 'clarifai login' to setup context.")
        raise click.Abort()
    pat = ctx.obj.current.pat
    display_pat = pat_display(pat) if pat else ""
    logger.info(f"Current PAT: {display_pat}")
    if not pat:
        logger.error(
            "Personal Access Token (PAT) not found. Use 'clarifai login' to setup context."
        )
        raise click.Abort()
    user = User(user_id=user_id, pat=ctx.obj.current.pat, base_url=ctx.obj.current.api_base)
    logger.debug("Checking if a local runner compute cluster exists...")

    # see if ctx has CLARIFAI_COMPUTE_CLUSTER_ID, if not use default
    try:
        compute_cluster_id = ctx.obj.current.compute_cluster_id
    except AttributeError:
        compute_cluster_id = DEFAULT_LOCAL_RUNNER_COMPUTE_CLUSTER_ID
    logger.info(f"Current compute_cluster_id: {compute_cluster_id}")

    try:
        compute_cluster = user.compute_cluster(compute_cluster_id)
        if compute_cluster.cluster_type != 'local-dev':
            raise ValueError(
                f"Compute cluster {user_id}/{compute_cluster_id} is not a compute cluster of type 'local-dev'. Please use a compute cluster of type 'local-dev'."
            )
        try:
            compute_cluster_id = ctx.obj.current.compute_cluster_id
        except AttributeError:  # doesn't exist in context but does in API then update the context.
            ctx.obj.current.CLARIFAI_COMPUTE_CLUSTER_ID = compute_cluster.id
            ctx.obj.to_yaml()  # save to yaml file.
    except ValueError:
        raise
    except Exception as e:
        logger.warning(f"Failed to get compute cluster with ID '{compute_cluster_id}':\n{e}")
        y = input(
            f"Compute cluster not found. Do you want to create a new compute cluster {user_id}/{compute_cluster_id}? (y/n): "
        )
        if y.lower() != 'y':
            raise click.Abort()
        # Create a compute cluster with default configuration for local runner.
        compute_cluster = user.create_compute_cluster(
            compute_cluster_id=compute_cluster_id,
            compute_cluster_config=DEFAULT_LOCAL_RUNNER_COMPUTE_CLUSTER_CONFIG,
        )
        ctx.obj.current.CLARIFAI_COMPUTE_CLUSTER_ID = compute_cluster_id
        ctx.obj.to_yaml()  # save to yaml file.

    # Now check if there is a nodepool created in this compute cluser
    try:
        nodepool_id = ctx.obj.current.nodepool_id
    except AttributeError:
        nodepool_id = DEFAULT_LOCAL_RUNNER_NODEPOOL_ID
    logger.info(f"Current nodepool_id: {nodepool_id}")

    try:
        nodepool = compute_cluster.nodepool(nodepool_id)
        try:
            nodepool_id = ctx.obj.current.nodepool_id
        except AttributeError:  # doesn't exist in context but does in API then update the context.
            ctx.obj.current.CLARIFAI_NODEPOOL_ID = nodepool.id
            ctx.obj.to_yaml()  # save to yaml file.
    except Exception as e:
        logger.warning(f"Failed to get nodepool with ID '{nodepool_id}':\n{e}")
        y = input(
            f"Nodepool not found. Do you want to create a new nodepool {user_id}/{compute_cluster_id}/{nodepool_id}? (y/n): "
        )
        if y.lower() != 'y':
            raise click.Abort()
        nodepool = compute_cluster.create_nodepool(
            nodepool_config=DEFAULT_LOCAL_RUNNER_NODEPOOL_CONFIG, nodepool_id=nodepool_id
        )
        ctx.obj.current.CLARIFAI_NODEPOOL_ID = nodepool_id
        ctx.obj.to_yaml()  # save to yaml file.

    logger.debug("Checking if model is created to call for local development...")
    # see if ctx has CLARIFAI_APP_ID, if not use default
    try:
        app_id = ctx.obj.current.app_id
    except AttributeError:
        app_id = DEFAULT_LOCAL_RUNNER_APP_ID
    logger.info(f"Current app_id: {app_id}")

    try:
        app = user.app(app_id)
        try:
            app_id = ctx.obj.current.app_id
        except AttributeError:  # doesn't exist in context but does in API then update the context.
            ctx.obj.current.CLARIFAI_APP_ID = app.id
            ctx.obj.to_yaml()  # save to yaml file.
    except Exception as e:
        logger.warning(f"Failed to get app with ID '{app_id}':\n{e}")
        y = input(f"App not found. Do you want to create a new app {user_id}/{app_id}? (y/n): ")
        if y.lower() != 'y':
            raise click.Abort()
        app = user.create_app(app_id)
        ctx.obj.current.CLARIFAI_APP_ID = app_id
        ctx.obj.to_yaml()  # save to yaml file.

    # Within this app we now need a model to call as the local runner.
    try:
        model_id = ctx.obj.current.model_id
    except AttributeError:
        model_id = DEFAULT_LOCAL_RUNNER_MODEL_ID
    logger.info(f"Current model_id: {model_id}")

    try:
        model = app.model(model_id)
        try:
            model_id = ctx.obj.current.model_id
        except AttributeError:  # doesn't exist in context but does in API then update the context.
            ctx.obj.current.CLARIFAI_MODEL_ID = model.id
            ctx.obj.to_yaml()  # save to yaml file.
    except Exception as e:
        logger.warning(f"Failed to get model with ID '{model_id}':\n{e}")
        y = input(
            f"Model not found. Do you want to create a new model {user_id}/{app_id}/models/{model_id}? (y/n): "
        )
        if y.lower() != 'y':
            raise click.Abort()
        try:
            model_type_id = ctx.obj.current.model_type_id
        except AttributeError:
            model_type_id = DEFAULT_LOCAL_RUNNER_MODEL_TYPE

        model = app.create_model(model_id, model_type_id=model_type_id)
        ctx.obj.current.CLARIFAI_MODEL_TYPE_ID = model_type_id
        ctx.obj.current.CLARIFAI_MODEL_ID = model_id
        ctx.obj.to_yaml()  # save to yaml file.

    # Now we need to create a version for the model if no version exists. Only need one version that
    # mentions it's a local runner.
    model_versions = [v for v in model.list_versions()]
    method_signatures = builder.get_method_signatures(mocking=False)
    if len(model_versions) == 0:
        logger.warning("No model versions found. Creating a new version for local runner.")
<<<<<<< HEAD
        version = model.create_version(
            pretrained_model_config={"local_dev": True}, method_signatures=method_signatures
        ).model_version
=======
        # add the signatures for local runner on how to call it.
        signatures = builder.get_method_signatures(mocking=True)
        version = model.create_version(
            pretrained_model_config={"local_dev": True}, method_signatures=signatures
        ).model_version
        ctx.obj.current.CLARIFAI_MODEL_VERSION_ID = version.id
        ctx.obj.to_yaml()
>>>>>>> f5c8eb94
    else:
        model.patch_version(
            version_id=model_versions[0].model_version.id,
            pretrained_model_config={"local_dev": True},
            method_signatures=method_signatures,
        )
        version = model_versions[0].model_version
        ctx.obj.current.CLARIFAI_MODEL_VERSION_ID = version.id
        ctx.obj.to_yaml()  # save to yaml file.

    logger.info(f"Current model version {version.id}")

    worker = {
        "model": {
            "id": f"{model.id}",
            "model_version": {
                "id": f"{version.id}",
            },
            "user_id": f"{user_id}",
            "app_id": f"{app_id}",
        },
    }

    try:
        # if it's already in our context then we'll re-use the same one.
        # note these are UUIDs, we cannot provide a runner ID.
        runner_id = ctx.obj.current.runner_id

        try:
            runner = nodepool.runner(runner_id)
            # ensure the deployment is using the latest version.
            if runner.worker.model.model_version.id != version.id:
                nodepool.delete_runners([runner_id])
                logger.warning("Deleted runner that was for an old model version ID.")
                raise AttributeError(
                    "Runner deleted because it was associated with an outdated model version."
                )
        except Exception as e:
            logger.warning(f"Failed to get runner with ID '{runner_id}':\n{e}")
            raise AttributeError("Runner not found in nodepool.")
    except AttributeError:
        logger.info(
            f"Creating the local runner tying this '{user_id}/{app_id}/models/{model.id}' model (version: {version.id}) to the '{user_id}/{compute_cluster_id}/{nodepool_id}' nodepool."
        )
        runner = nodepool.create_runner(
            runner_config={
                "runner": {
                    "description": "local runner for model testing",
                    "worker": worker,
                    "num_replicas": 1,
                }
            }
        )
        runner_id = runner.id
        ctx.obj.current.CLARIFAI_RUNNER_ID = runner.id
        ctx.obj.to_yaml()

    logger.info(f"Current runner_id: {runner_id}")

    # To make it easier to call the model without specifying a runner selector
    # we will also create a deployment tying the model to the nodepool.
    try:
        deployment_id = ctx.obj.current.deployment_id
    except AttributeError:
        deployment_id = DEFAULT_LOCAL_RUNNER_DEPLOYMENT_ID
    try:
        deployment = nodepool.deployment(deployment_id)
        # ensure the deployment is using the latest version.
        if deployment.worker.model.model_version.id != version.id:
            nodepool.delete_deployments([deployment_id])
            logger.warning("Deleted deployment that was for an old model version ID.")
            raise Exception(
                "Deployment deleted because it was associated with an outdated model version."
            )
        try:
            deployment_id = ctx.obj.current.deployment_id
        except AttributeError:  # doesn't exist in context but does in API then update the context.
            ctx.obj.current.CLARIFAI_DEPLOYMENT_ID = deployment.id
            ctx.obj.to_yaml()  # save to yaml file.
    except Exception as e:
        logger.warning(f"Failed to get deployment with ID {deployment_id}:\n{e}")
        y = input(
            f"Deployment not found. Do you want to create a new deployment {user_id}/{compute_cluster_id}/{nodepool_id}/{deployment_id}? (y/n): "
        )
        if y.lower() != 'y':
            raise click.Abort()
        nodepool.create_deployment(
            deployment_id=deployment_id,
            deployment_config={
                "deployment": {
                    "scheduling_choice": 3,  # 3 means by price
                    "worker": worker,
                    "nodepools": [
                        {
                            "id": f"{nodepool_id}",
                            "compute_cluster": {
                                "id": f"{compute_cluster_id}",
                                "user_id": f"{user_id}",
                            },
                        }
                    ],
                    "deploy_latest_version": True,
                }
            },
        )
        ctx.obj.current.CLARIFAI_DEPLOYMENT_ID = deployment_id
        ctx.obj.to_yaml()  # save to yaml file.

    logger.info(f"Current deployment_id: {deployment_id}")

    # Now that we have all the context in ctx.obj, we need to update the config.yaml in
    # the model_path directory with the model object containing user_id, app_id, model_id, version_id
    config_file = os.path.join(model_path, 'config.yaml')
    if not os.path.exists(config_file):
        logger.error(
            f"config.yaml not found in {model_path}. Please ensure you are passing the correct directory."
        )
        raise click.Abort()
    config = ModelBuilder._load_config(config_file)
    model_type_id = config.get('model', {}).get('model_type_id', DEFAULT_LOCAL_RUNNER_MODEL_TYPE)
    # The config.yaml doens't match what we created above.
    if 'model' in config and model_id != config['model'].get('id'):
        logger.info(f"Current model section of config.yaml: {config.get('model', {})}")
        y = input(
            "Do you want to backup config.yaml to config.yaml.bk then update the config.yaml with the new model information? (y/n): "
        )
        if y.lower() != 'y':
            raise click.Abort()
        config = ModelBuilder._set_local_runner_model(
            config, user_id, app_id, model_id, model_type_id
        )
        ModelBuilder._backup_config(config_file)
        ModelBuilder._save_config(config_file, config)

    if not check_requirements_installed(model_path):
        logger.error(f"Requirements not installed for model at {model_path}.")
        raise click.Abort()

    # Post check while running `clarifai model local-runner` we check if the toolkit is ollama
    if builder.config.get('toolkit', {}).get('provider') == 'ollama':
        if not check_ollama_installed():
            logger.error(
                "Ollama is not installed. Please install it from `https://ollama.com/` to use the Ollama toolkit."
            )
            raise click.Abort()

        try:
            logger.info("Customizing Ollama model with provided parameters...")
            customize_ollama_model(
                model_path=model_path,
                verbose=True if verbose else False,
            )
        except Exception as e:
            logger.error(f"Failed to customize Ollama model: {e}")
            raise click.Abort()

    logger.info("✅ Starting local runner...")

    # This reads the config.yaml from the model_path so we alter it above first.
    serve(
        model_path,
        pool_size=pool_size,
        num_threads=pool_size,
        user_id=user_id,
        compute_cluster_id=compute_cluster_id,
        nodepool_id=nodepool_id,
        runner_id=runner_id,
        base_url=ctx.obj.current.api_base,
        pat=ctx.obj.current.pat,
        context=ctx.obj.current,
    )


@model.command(help="Perform a prediction using the model.")
@click.option(
    '--config',
    type=click.Path(exists=True),
    required=False,
    help='Path to the model predict config file.',
)
@click.option('--model_id', required=False, help='Model ID of the model used to predict.')
@click.option('--user_id', required=False, help='User ID of the model used to predict.')
@click.option('--app_id', required=False, help='App ID of the model used to predict.')
@click.option('--model_url', required=False, help='Model URL of the model used to predict.')
@click.option('--file_path', required=False, help='File path of file for the model to predict')
@click.option('--url', required=False, help='URL to the file for the model to predict')
@click.option('--bytes', required=False, help='Bytes to the file for the model to predict')
@click.option('--input_type', required=False, help='Type of input')
@click.option(
    '-cc_id',
    '--compute_cluster_id',
    required=False,
    help='Compute Cluster ID to use for the model',
)
@click.option('-np_id', '--nodepool_id', required=False, help='Nodepool ID to use for the model')
@click.option(
    '-dpl_id', '--deployment_id', required=False, help='Deployment ID to use for the model'
)
@click.option(
    '--inference_params', required=False, default='{}', help='Inference parameters to override'
)
@click.option('--output_config', required=False, default='{}', help='Output config to override')
@click.pass_context
def predict(
    ctx,
    config,
    model_id,
    user_id,
    app_id,
    model_url,
    file_path,
    url,
    bytes,
    input_type,
    compute_cluster_id,
    nodepool_id,
    deployment_id,
    inference_params,
    output_config,
):
    """Predict using the given model"""
    import json

    from clarifai.client.model import Model
    from clarifai.utils.cli import from_yaml, validate_context

    validate_context(ctx)
    if config:
        config = from_yaml(config)
        (
            model_id,
            user_id,
            app_id,
            model_url,
            file_path,
            url,
            bytes,
            input_type,
            compute_cluster_id,
            nodepool_id,
            deployment_id,
            inference_params,
            output_config,
        ) = (
            config.get(k, v)
            for k, v in [
                ('model_id', model_id),
                ('user_id', user_id),
                ('app_id', app_id),
                ('model_url', model_url),
                ('file_path', file_path),
                ('url', url),
                ('bytes', bytes),
                ('input_type', input_type),
                ('compute_cluster_id', compute_cluster_id),
                ('nodepool_id', nodepool_id),
                ('deployment_id', deployment_id),
                ('inference_params', inference_params),
                ('output_config', output_config),
            ]
        )
    if (
        sum(
            [
                opt[1]
                for opt in [(model_id, 1), (user_id, 1), (app_id, 1), (model_url, 3)]
                if opt[0]
            ]
        )
        != 3
    ):
        raise ValueError(
            "Either --model_id & --user_id & --app_id or --model_url must be provided."
        )
    if compute_cluster_id or nodepool_id or deployment_id:
        if (
            sum(
                [
                    opt[1]
                    for opt in [(compute_cluster_id, 0.5), (nodepool_id, 0.5), (deployment_id, 1)]
                    if opt[0]
                ]
            )
            != 1
        ):
            raise ValueError(
                "Either --compute_cluster_id & --nodepool_id or --deployment_id must be provided."
            )
    if model_url:
        model = Model(
            url=model_url,
            pat=ctx.obj['pat'],
            base_url=ctx.obj['base_url'],
            compute_cluster_id=compute_cluster_id,
            nodepool_id=nodepool_id,
            deployment_id=deployment_id,
        )
    else:
        model = Model(
            model_id=model_id,
            user_id=user_id,
            app_id=app_id,
            pat=ctx.obj['pat'],
            base_url=ctx.obj['base_url'],
            compute_cluster_id=compute_cluster_id,
            nodepool_id=nodepool_id,
            deployment_id=deployment_id,
        )

    if inference_params:
        inference_params = json.loads(inference_params)
    if output_config:
        output_config = json.loads(output_config)

    if file_path:
        model_prediction = model.predict_by_filepath(
            filepath=file_path,
            input_type=input_type,
            inference_params=inference_params,
            output_config=output_config,
        )
    elif url:
        model_prediction = model.predict_by_url(
            url=url,
            input_type=input_type,
            inference_params=inference_params,
            output_config=output_config,
        )
    elif bytes:
        bytes = str.encode(bytes)
        model_prediction = model.predict_by_bytes(
            input_bytes=bytes,
            input_type=input_type,
            inference_params=inference_params,
            output_config=output_config,
        )  ## TO DO: Add support for input_id
    click.echo(model_prediction)


@model.command(name="list")
@click.argument(
    "user_id",
    required=False,
    default=None,
)
@click.option(
    '--app_id',
    '-a',
    type=str,
    default=None,
    show_default=True,
    help="Get all models of an app",
)
@click.pass_context
def list_model(ctx, user_id, app_id):
    """List models of user/community.

    USER_ID: User id. If not specified, the current user is used by default. Set "all" to get all public models in Clarifai platform.
    """
    from clarifai.client import User

    try:
        pat = ctx.obj.contexts["default"]["env"]["CLARIFAI_PAT"]
    except Exception as e:
        pat = None

    User(pat=pat).list_models(
        user_id=user_id, app_id=app_id, show=True, return_clarifai_model=False
    )<|MERGE_RESOLUTION|>--- conflicted
+++ resolved
@@ -731,19 +731,11 @@
     method_signatures = builder.get_method_signatures(mocking=False)
     if len(model_versions) == 0:
         logger.warning("No model versions found. Creating a new version for local runner.")
-<<<<<<< HEAD
-        version = model.create_version(
-            pretrained_model_config={"local_dev": True}, method_signatures=method_signatures
-        ).model_version
-=======
-        # add the signatures for local runner on how to call it.
-        signatures = builder.get_method_signatures(mocking=True)
         version = model.create_version(
             pretrained_model_config={"local_dev": True}, method_signatures=signatures
         ).model_version
         ctx.obj.current.CLARIFAI_MODEL_VERSION_ID = version.id
         ctx.obj.to_yaml()
->>>>>>> f5c8eb94
     else:
         model.patch_version(
             version_id=model_versions[0].model_version.id,
