--- conflicted
+++ resolved
@@ -333,81 +333,6 @@
     logger.info(f"Current nodepool_id: {nodepool_id}")
 
     try:
-<<<<<<< HEAD
-      model_id = ctx.obj.current.model_id
-    except AttributeError:  # doesn't exist in context but does in API then update the context.
-      ctx.obj.current.CLARIFAI_MODEL_ID = model.id
-      ctx.obj.to_yaml()  # save to yaml file.
-  except Exception as e:
-    logger.info(f"Failed to get model with ID {model_id}: {e}")
-    y = input(
-        f"Model not found. Do you want to create a new model {user_id}/{app_id}/models/{model_id}? (y/n): "
-    )
-    if y.lower() != 'y':
-      raise click.Abort()
-    model = app.create_model(model_id, model_type_id=DEFAULT_LOCAL_DEV_MODEL_TYPE)
-    ctx.obj.current.CLARIFAI_MODEL_ID = model_id
-    ctx.obj.to_yaml()  # save to yaml file.
-
-  # Now we need to create a version for the model if no version exists. Only need one version that
-  # mentions it's a local dev runner.
-  model_versions = [v for v in model.list_versions()]
-  if len(model_versions) == 0:
-    logger.info("No model versions found. Creating a new version for local dev runner.")
-    version = model.create_version(pretrained_model_config={"local_dev": True}).model_version
-    logger.info(f"Created model version {version.id}")
-  else:
-    version = model_versions[0].model_version
-
-  logger.info(f"Current model version {version.id}")
-
-  worker = {
-      "model": {
-          "id": f"{model.id}",
-          "model_version": {
-              "id": f"{version.id}",
-          },
-          "user_id": f"{user_id}",
-          "app_id": f"{app_id}",
-      },
-  }
-
-  try:
-    # if it's already in our context then we'll re-use the same one.
-    # note these are UUIDs, we cannot provide a runner ID.
-    runner_id = ctx.obj.current.runner_id
-
-    try:
-      runner = nodepool.runner(runner_id)
-    except Exception as e:
-
-      raise AttributeError("Runner not found in nodepool.") from e
-  except AttributeError:
-    logger.info(
-        f"Create the local dev runner tying this\n  {user_id}/{app_id}/models/{model.id} model (version: {version.id}) to the\n  {user_id}/{compute_cluster_id}/{nodepool_id} nodepool."
-    )
-    runner = nodepool.create_runner(runner_config={
-        "runner": {
-            "description": "Local dev runner for model testing",
-            "worker": worker,
-            "num_replicas": 1,
-        }
-    })
-    runner_id = runner.id
-    ctx.obj.current.CLARIFAI_RUNNER_ID = runner.id
-    ctx.obj.to_yaml()
-
-  logger.info(f"Current runner_id: {runner_id}")
-
-  # To make it easier to call the model without specifying a runner selector
-  # we will also create a deployment tying the model to the nodepool.
-  try:
-    deployment_id = ctx.obj.current.deployment_id
-  except AttributeError:
-    deployment_id = DEFAULT_LOCAL_DEV_DEPLOYMENT_ID
-  try:
-    deployment = nodepool.deployment(deployment_id)
-=======
         nodepool = compute_cluster.nodepool(nodepool_id)
         try:
             nodepool_id = ctx.obj.current.nodepool_id
@@ -429,7 +354,6 @@
 
     logger.debug("Checking if model is created to call for local development...")
     # see if ctx has CLARIFAI_APP_ID, if not use default
->>>>>>> 61ba388a
     try:
         app_id = ctx.obj.current.app_id
     except AttributeError:
@@ -504,7 +428,11 @@
         # if it's already in our context then we'll re-use the same one.
         # note these are UUIDs, we cannot provide a runner ID.
         runner_id = ctx.obj.current.runner_id
-        logger.info(f"Current runner_id: {runner_id}")
+
+        try:
+            runner = nodepool.runner(runner_id)
+        except Exception as e:
+            raise AttributeError("Runner not found in nodepool.") from e
     except AttributeError:
         logger.info(
             f"Create the local dev runner tying this\n  {user_id}/{app_id}/models/{model.id} model (version: {version.id}) to the\n  {user_id}/{compute_cluster_id}/{nodepool_id} nodepool."
@@ -521,6 +449,8 @@
         runner_id = runner.id
         ctx.obj.current.CLARIFAI_RUNNER_ID = runner.id
         ctx.obj.to_yaml()
+
+    logger.info(f"Current runner_id: {runner_id}")
 
     # To make it easier to call the model without specifying a runner selector
     # we will also create a deployment tying the model to the nodepool.
