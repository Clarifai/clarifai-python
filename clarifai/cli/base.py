import click
import sys
import os
import typing as t
import yaml

from collections import defaultdict
from dataclasses import dataclass, field
from ..utils.cli import dump_yaml, from_yaml, load_command_modules, TableFormatter, AliasedGroup

@dataclass
class AccessToken():
  type: str
  value: str

  def __str__(self):
    return f'{self.type}:{self.value}' if self.type == 'env' else '********'

  def to_serializable_dict(self):
    return self.__dict__

  @classmethod
  def from_serializable_dict(cls, _dict):
    return cls(**_dict)

<<<<<<< HEAD
@dataclass
class Context():
  name: str
  user_id: str
  base_url: str
  access_token: AccessToken = field(default_factory=lambda: AccessToken('env', 'CLARIFAI_PAT'))
  env: t.Dict[str, str] = field(default_factory=dict)
=======
from clarifai.utils.cli import dump_yaml, from_yaml, load_command_modules, set_base_url
from clarifai.utils.logging import logger
>>>>>>> 216aa09e

  pat: str = None

  def _resolve_pat(self) -> str:
    if self.access_token['type'].lower() == 'env':
      return os.getenv(self.access_token['value'], '')
    elif self.access_token['type'].lower() == 'raw':
      return self.access_token['value']
    else:
      raise Exception('Only "env" and "raw" methods are supported')

  def __post_init__(self):
    self.pat = self._resolve_pat()
    self.access_token = AccessToken(**self.access_token)

  def to_serializable_dict(self):
    result = {
      'name': self.name,
      'user_id': self.user_id,
      'base_url': self.base_url,
      'access_token': self.access_token.to_serializable_dict(),
    }
    if self.env:
      result['env'] = self.env
    return result


@dataclass
class Config():
  current_context: str
  filename: str
  contexts: dict[str, Context] = field(default_factory=dict)

  def __post_init__(self):
    for k, v in self.contexts.items():
      if 'name' not in v:
        v['name'] = k
    self.contexts = {k: Context(**v) for k, v in self.contexts.items()}

  @classmethod
  def from_yaml(cls, filename: str = None):
    with open(filename, 'r') as f:
      cfg = yaml.safe_load(f)
    return cls(**cfg, filename=filename)

  def to_dict(self):
    return {
              'current_context': self.current_context,
              'contexts': {
                  k: v.to_serializable_dict()
                  for k, v in self.contexts.items()
              }
          }

  def to_yaml(self, filename: str = None):
    if filename is None:
      filename = self.filename
    dir = os.path.dirname(filename)
    if len(dir):
      os.makedirs(dir, exist_ok=True)
    _dict = self.to_dict()
    for k, v in _dict['contexts'].items():
      v.pop('name', None)
    with open(filename, 'w') as f:
      yaml.safe_dump(_dict, f)

#@click.group(cls=CustomMultiGroup)
@click.group(cls=AliasedGroup)
@click.option('--config', default=f'{os.environ["HOME"]}/.config/clarifai/config')
@click.pass_context
def cli(ctx, config):
  """Clarifai CLI"""
  ctx.ensure_object(dict)
<<<<<<< HEAD
  if os.path.exists(config):
    cfg = Config.from_yaml(filename=config)
    ctx.obj = cfg
=======
  config_path = f"{os.getenv('HOME')}/.clarifai/config.yaml"
  if os.path.exists(config_path):
    ctx.obj = from_yaml(config_path)
>>>>>>> 216aa09e
  else:
    cfg = Config(filename=config,
                 current_context='default',
                 contexts={
                     'default': {
                         'user_id': os.environ.get('CLARIFAI_USER_ID', ''),
                         'base_url': os.environ.get('CLARIFAI_API_BASE', 'api.clarifai.com'),
                     },
                 })
    cfg.to_yaml(config)
    ctx.obj = cfg


@cli.command()
@click.argument('shell', type=click.Choice(['bash','zsh']))
def shell_completion(shell):
  """Shell completion script"""
  os.system(f"_CLARIFAI_COMPLETE={shell}_source clarifai")

@cli.group(['cfg'], cls=AliasedGroup)
def config():
  """Manage CLI configuration"""
  pass

@config.command(['e'])
@click.pass_context
def edit(ctx):
  """Edit the configuration file"""
  os.system(f'{os.environ.get("EDITOR", "vi")} {ctx.obj.filename}')

@config.command()
@click.option('-o', '--output-format', default='name', type=click.Choice(['name','json', 'yaml']))
@click.pass_context
def current_context(ctx, output_format):
  """Get the current context"""
  if output_format == 'name':
    print(ctx.obj.current_context)
  else:
    if output_format == 'json':
        print(json.dumps(ctx.obj.contexts[ctx.obj.current_context].to_serializable_dict()))
    else:
        print(yaml.safe_dump(ctx.obj.contexts[ctx.obj.current_context].to_serializable_dict()))


@config.command()
@click.option('-o',
              '--output-format',
              default='wide',
              type=click.Choice(['wide', 'name', 'json', 'yaml']))
@click.pass_context
def get_contexts(ctx, output_format):
  """Get all contexts"""
  if output_format == 'wide':
    formatter = TableFormatter(
        custom_columns={
            '': lambda c: '*' if c.name == ctx.obj.current_context else '',
            'NAME': lambda c: c.name,
            'USER_ID': lambda c: c.user_id,
            'BASE_URL': lambda c: c.base_url,
            'PAT_CONF': lambda c: c.access_token.get('type', 'default')
        })
    print(formatter.format(ctx.obj.contexts.values(), fmt="plain"))
  elif output_format == 'name':
    print('\n'.join(ctx.obj.contexts))
  elif output_format in ('json', 'yaml'):
    dicts = [v.__dict__ for c, v in ctx.obj.contexts.items()]
    for d in dicts:
      d.pop('pat')
    if output_format == 'json':
      print(json.dumps(dicts))
    elif output_format == 'yaml':
      print(yaml.safe_dump(dicts))


@config.command(['use'])
@click.argument('context-name', type=str)
@click.pass_context
def use_context(ctx, context_name):
  """Set the current context"""
  if context_name not in ctx.obj.contexts:
    raise click.UsageError('Context not found')
  ctx.obj.current_context = context_name
  ctx.obj.to_yaml()
  print(f'Set {context_name} as the current context')

@config.command(['cat'])
@click.option('-o', '--output-format', default='yaml', type=click.Choice(['yaml','json']))
@click.pass_obj
def dump(ctx_obj, output_format):
  """Dump the configuration to stdout"""
  if output_format == 'yaml':
    yaml.safe_dump(ctx_obj.to_dict(), sys.stdout)
  else:
    json.dump(ctx_obj.to_dict(), sys.stdout, indent=2)

@cli.command()
@click.argument('api_url', default="https://api.clarifai.com")
@click.option('--user_id', required=False, help='User ID')
@click.pass_context
def login(ctx, api_url, user_id):
  """Login command to set PAT and other configurations."""

  name=input('context name (default: "default"): ')
  user_id=user_id if user_id is not None else input('user id: ')
  access_token_type=input('access token type (env or raw, default: "env"): ')
  access_token_value=input('access token value (default: "CLARIFAI_PAT"): ')

<<<<<<< HEAD
  if access_token_type != '':
    access_token = dict(
      type=access_token_type,
      value=access_token_value
    )
    context = Context(
      name=name,
      base_url=api_url,
      user_id=user_id,
      access_token=access_token,
    )
  else:
    context = Context(
      name=name,
      base_url=api_url,
      user_id=user_id,
    )
    if access_token_value != '':
      context.access_token['value'] = access_token_value


  if context.name == '':
    context.name = 'default'

  ctx.obj.contexts[context.name] = context
  ctx.obj.current_context = context.name

  ctx.obj.to_yaml()

@cli.group(cls=AliasedGroup)
def context():
  """Manage contexts"""
  pass

@context.command(['ls'])
@click.pass_context
def list(ctx):
  """List available contexts"""
  formatter = TableFormatter(
      custom_columns={
          '': lambda c: '*' if c.name == ctx.obj.current_context else '',
          'NAME': lambda c: c.name,
          'USER_ID': lambda c: c.user_id,
          'BASE_URL': lambda c: c.base_url,
          'PAT_CONF': lambda c: str(c.access_token)
      })
  print(formatter.format(ctx.obj.contexts.values(), fmt="plain"))

def input_or_default(prompt, default):
  value = input(prompt)
  return value if value else default

@context.command()
@click.argument('name')
@click.option('--user-id', required=False, help='User ID')
@click.option('--base-url', required=False, help='Base URL')
@click.option('--access-token-type', required=False, help='Access token type')
@click.option('--access-token-value', required=False, help='Access token value')
@click.pass_context
def create(
    ctx,
    name,
    user_id=None,
    base_url=None,
    access_token_type=None,
    access_token_value=None,
):
  """Create a new context"""
  if name in ctx.obj.contexts:
    print(f'{name} already exists')
    exit(1)
  if not user_id:
    user_id = input('user id: ')
  if not base_url:
    base_url = input_or_default('base url (default: https://api.clarifai.com): ', 'https://api.clarifai.com')
  if not access_token_type:
    access_token_type = input_or_default('access token type (env or raw, default: "env"): ', 'env')
  if not access_token_value:
    access_token_value = input_or_default('access token value (default: "CLARIFAI_PAT"): ', 'CLARIFAI_PAT')
=======
  if 'pat' in ctx.obj:
    os.environ["CLARIFAI_PAT"] = ctx.obj['pat']
    logger.info("Loaded PAT from config file.")
  elif 'CLARIFAI_PAT' in os.environ:
    ctx.obj['pat'] = os.environ["CLARIFAI_PAT"]
    logger.info("Loaded PAT from environment variable.")
  else:
    _pat = click.prompt(
        "Get your PAT from https://clarifai.com/settings/security and pass it here", type=str)
    os.environ["CLARIFAI_PAT"] = _pat
    ctx.obj['pat'] = _pat
    logger.info("PAT saved successfully.")

  if user_id:
    ctx.obj['user_id'] = user_id
    os.environ["CLARIFAI_USER_ID"] = ctx.obj['user_id']
  elif 'user_id' in ctx.obj:
    ctx.obj['user_id'] = ctx.obj.get('user_id', "")
    os.environ["CLARIFAI_USER_ID"] = ctx.obj['user_id']
  elif 'CLARIFAI_USER_ID' in os.environ:
    ctx.obj['user_id'] = os.environ["CLARIFAI_USER_ID"]
  else:
    user_id = click.prompt("Pass the User ID here", type=str)
    os.environ["CLARIFAI_USER_ID"] = user_id
    ctx.obj['user_id'] = user_id
    logger.info("User ID saved successfully.")

  if env:
    ctx.obj['env'] = env
    ctx.obj['base_url'] = set_base_url(env)
    os.environ["CLARIFAI_API_BASE"] = ctx.obj['base_url']
  elif 'env' in ctx.obj:
    ctx.obj['env'] = ctx.obj.get('env', "prod")
    ctx.obj['base_url'] = set_base_url(ctx.obj['env'])
    os.environ["CLARIFAI_API_BASE"] = ctx.obj['base_url']
  elif 'CLARIFAI_API_BASE' in os.environ:
    ctx.obj['base_url'] = os.environ["CLARIFAI_API_BASE"]
  else:
    ctx.obj['env'] = 'prod'
    ctx.obj['base_url'] = set_base_url(ctx.obj['env'])
    os.environ["CLARIFAI_API_BASE"] = ctx.obj['base_url']
    logger.info("Base URL saved successfully.")

  config_path = f"{os.getenv('HOME')}/.clarifai/config.yaml"
  config_dir = os.path.dirname(config_path)
  if not os.path.exists(config_dir):
    os.makedirs(config_dir)

  dump_yaml(ctx.obj, config_path)
>>>>>>> 216aa09e

  context = Context(
    name=name,
    user_id=user_id,
    base_url=base_url,
    access_token=dict(
      type=access_token_type,
      value=access_token_value
    )
  )
  ctx.obj.contexts[context.name] = context
  ctx.obj.to_yaml()

@context.command(['e'])
@click.argument('name')
@click.pass_context
def edit(ctx, name):
  """Edit a config"""
  context = ctx.obj.contexts.get(name, None)
  if context is None:
    print(f'{name} is not a valid context')
    exit(1)

  import tempfile

  with tempfile.NamedTemporaryFile(mode='w', delete=True) as f:
    yaml.dump(context.to_serializable_dict(), f)
    os.system(f'{os.environ.get("EDITOR", "vi")} {f.name}')
    with open(f.name, 'r') as f:
      ctx.obj.contexts.pop(name)
      new_context = Context(**yaml.safe_load(f))
      ctx.obj.contexts[new_context.name] = new_context
      ctx.obj.to_yaml()

# write a click command to delete a context
@context.command(['rm'])
@click.argument('name')
@click.pass_context
def delete(ctx, name):
  """Delete a context"""
  if name not in ctx.obj.contexts:
    print(f'{name} is not a valid context')
    exit(1)
  ctx.obj.contexts.pop(name)
  ctx.obj.to_yaml()
  print(f'{name} deleted')

@context.command()
@click.argument('name', type=str)
@click.pass_context
def use(ctx, name):
  """Set the current context"""
  if name not in ctx.obj.contexts:
    raise click.UsageError('Context not found')
  ctx.obj.current_context = name
  ctx.obj.to_yaml()
  print(f'Set {name} as the current context')

@cli.command()
@click.argument('script', type=str)
@click.option('--context', type=str, help='Context to use')
@click.pass_context
def run(ctx, script, context=None):
  """Execute a script with the current context's environment"""
  context = ctx.obj.contexts[ctx.obj.current_context if not context else context]
  cmd = f'CLARIFAI_USER_ID={context.user_id} CLARIFAI_API_BASE={context.base_url} CLARIFAI_PAT={context.pat} '
  cmd += ' '.join([f'{k}={v}' for k, v in context.env.items()])
  cmd += f' {script}'
  os.system(cmd)

# Import the CLI commands to register them
load_command_modules()


def main():
  cli()<|MERGE_RESOLUTION|>--- conflicted
+++ resolved
@@ -6,7 +6,9 @@
 
 from collections import defaultdict
 from dataclasses import dataclass, field
-from ..utils.cli import dump_yaml, from_yaml, load_command_modules, TableFormatter, AliasedGroup
+from ..utils.cli import
+from clarifai.utils.cli import dump_yaml, from_yaml, load_command_modules, set_base_url, dump_yaml, from_yaml, load_command_modules, TableFormatter, AliasedGroup
+from clarifai.utils.logging import logger
 
 @dataclass
 class AccessToken():
@@ -23,7 +25,6 @@
   def from_serializable_dict(cls, _dict):
     return cls(**_dict)
 
-<<<<<<< HEAD
 @dataclass
 class Context():
   name: str
@@ -31,10 +32,6 @@
   base_url: str
   access_token: AccessToken = field(default_factory=lambda: AccessToken('env', 'CLARIFAI_PAT'))
   env: t.Dict[str, str] = field(default_factory=dict)
-=======
-from clarifai.utils.cli import dump_yaml, from_yaml, load_command_modules, set_base_url
-from clarifai.utils.logging import logger
->>>>>>> 216aa09e
 
   pat: str = None
 
@@ -108,15 +105,9 @@
 def cli(ctx, config):
   """Clarifai CLI"""
   ctx.ensure_object(dict)
-<<<<<<< HEAD
   if os.path.exists(config):
     cfg = Config.from_yaml(filename=config)
     ctx.obj = cfg
-=======
-  config_path = f"{os.getenv('HOME')}/.clarifai/config.yaml"
-  if os.path.exists(config_path):
-    ctx.obj = from_yaml(config_path)
->>>>>>> 216aa09e
   else:
     cfg = Config(filename=config,
                  current_context='default',
@@ -139,7 +130,6 @@
 @cli.group(['cfg'], cls=AliasedGroup)
 def config():
   """Manage CLI configuration"""
-  pass
 
 @config.command(['e'])
 @click.pass_context
@@ -224,7 +214,6 @@
   access_token_type=input('access token type (env or raw, default: "env"): ')
   access_token_value=input('access token value (default: "CLARIFAI_PAT"): ')
 
-<<<<<<< HEAD
   if access_token_type != '':
     access_token = dict(
       type=access_token_type,
@@ -257,7 +246,6 @@
 @cli.group(cls=AliasedGroup)
 def context():
   """Manage contexts"""
-  pass
 
 @context.command(['ls'])
 @click.pass_context
@@ -304,57 +292,6 @@
     access_token_type = input_or_default('access token type (env or raw, default: "env"): ', 'env')
   if not access_token_value:
     access_token_value = input_or_default('access token value (default: "CLARIFAI_PAT"): ', 'CLARIFAI_PAT')
-=======
-  if 'pat' in ctx.obj:
-    os.environ["CLARIFAI_PAT"] = ctx.obj['pat']
-    logger.info("Loaded PAT from config file.")
-  elif 'CLARIFAI_PAT' in os.environ:
-    ctx.obj['pat'] = os.environ["CLARIFAI_PAT"]
-    logger.info("Loaded PAT from environment variable.")
-  else:
-    _pat = click.prompt(
-        "Get your PAT from https://clarifai.com/settings/security and pass it here", type=str)
-    os.environ["CLARIFAI_PAT"] = _pat
-    ctx.obj['pat'] = _pat
-    logger.info("PAT saved successfully.")
-
-  if user_id:
-    ctx.obj['user_id'] = user_id
-    os.environ["CLARIFAI_USER_ID"] = ctx.obj['user_id']
-  elif 'user_id' in ctx.obj:
-    ctx.obj['user_id'] = ctx.obj.get('user_id', "")
-    os.environ["CLARIFAI_USER_ID"] = ctx.obj['user_id']
-  elif 'CLARIFAI_USER_ID' in os.environ:
-    ctx.obj['user_id'] = os.environ["CLARIFAI_USER_ID"]
-  else:
-    user_id = click.prompt("Pass the User ID here", type=str)
-    os.environ["CLARIFAI_USER_ID"] = user_id
-    ctx.obj['user_id'] = user_id
-    logger.info("User ID saved successfully.")
-
-  if env:
-    ctx.obj['env'] = env
-    ctx.obj['base_url'] = set_base_url(env)
-    os.environ["CLARIFAI_API_BASE"] = ctx.obj['base_url']
-  elif 'env' in ctx.obj:
-    ctx.obj['env'] = ctx.obj.get('env', "prod")
-    ctx.obj['base_url'] = set_base_url(ctx.obj['env'])
-    os.environ["CLARIFAI_API_BASE"] = ctx.obj['base_url']
-  elif 'CLARIFAI_API_BASE' in os.environ:
-    ctx.obj['base_url'] = os.environ["CLARIFAI_API_BASE"]
-  else:
-    ctx.obj['env'] = 'prod'
-    ctx.obj['base_url'] = set_base_url(ctx.obj['env'])
-    os.environ["CLARIFAI_API_BASE"] = ctx.obj['base_url']
-    logger.info("Base URL saved successfully.")
-
-  config_path = f"{os.getenv('HOME')}/.clarifai/config.yaml"
-  config_dir = os.path.dirname(config_path)
-  if not os.path.exists(config_dir):
-    os.makedirs(config_dir)
-
-  dump_yaml(ctx.obj, config_path)
->>>>>>> 216aa09e
 
   context = Context(
     name=name,
