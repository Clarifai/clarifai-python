--- conflicted
+++ resolved
@@ -55,11 +55,7 @@
 
 
 @dataclass
-<<<<<<< HEAD
-class ClarfaiModelConfig:
-=======
 class ClarifaiModelConfig:
->>>>>>> 13e0a4c7
   """Clarifai necessary configs for building/uploading/creation
 
   Args:
@@ -69,18 +65,14 @@
     inference_parameters (List[InferParam]): list of inference parameters
     clarifai_model_id (str): Clarifai model id on the platform
     type (str): one of `MODEL_TYPES`
-<<<<<<< HEAD
     clarifai_user_app_id (str): User ID and App ID separated by '/', e.g., <user_id>/<app_id>
     description (str): model description
-=======
->>>>>>> 13e0a4c7
 
   """
   field_maps: FieldMapsConfig = None
   output_type: str = None
   labels: list = field(default_factory=list)
   inference_parameters: List[InferParam] = field(default_factory=list)
-<<<<<<< HEAD
   clarifai_model_id: str = ""
   type: str = ""
   clarifai_user_app_id: str = ""
@@ -108,31 +100,16 @@
     self._checking(__name, __value)
 
     super().__setattr__(__name, __value)
-=======
-  clarifai_model_id: str = ""  # TODO: Must ensure name is valid
-  type: str = ""
-
-  def __post_init__(self):
-    _model_types = MODEL_TYPES + [""]
-    assert self.type in _model_types
->>>>>>> 13e0a4c7
 
 
 @dataclass
 class ModelConfigClass():
   """All config of model
   Args:
-<<<<<<< HEAD
-    clarifai_model (ClarfaiModelConfig): Clarifai model config
-    serving_backend (ServingBackendConfig): Custom serving backend config. Only support triton for now
-  """
-  clarifai_model: ClarfaiModelConfig
-=======
     clarifai_model (ClarifaiModelConfig): Clarifai model config
     serving_backend (ServingBackendConfig): Custom serving backend config. Only support triton for now
   """
   clarifai_model: ClarifaiModelConfig
->>>>>>> 13e0a4c7
   serving_backend: ServingBackendConfig
 
   def make_triton_model_config(
@@ -243,11 +220,7 @@
     #  output_type = eval(output_type)
     clarifai_model.update(dict(output_type=output_type))
 
-<<<<<<< HEAD
-  clarifai_model = ClarfaiModelConfig(**clarifai_model)
-=======
   clarifai_model = ClarifaiModelConfig(**clarifai_model)
->>>>>>> 13e0a4c7
 
   return ModelConfigClass(clarifai_model=clarifai_model, serving_backend=serving_backend)
 
@@ -327,19 +300,11 @@
     if value and _model_cfg != "field_maps":
       setattr(default_config.clarifai_model, _model_cfg, value)
 
-<<<<<<< HEAD
   if hasattr(user_config_obj, "serving_backend"):
     if hasattr(user_config_obj.serving_backend, "triton"):
       if user_config_obj.serving_backend.triton.max_batch_size > 1:
         default_config.serving_backend.triton.max_batch_size = user_config_obj.serving_backend.triton.max_batch_size
       if user_config_obj.serving_backend.triton.image_shape != [-1, -1]:
         default_config.serving_backend.triton.image_shape = user_config_obj.serving_backend.triton.image_shape
-=======
-  if user_config_obj.serving_backend.triton:
-    if user_config_obj.serving_backend.triton.max_batch_size > 1:
-      default_config.serving_backend.triton.max_batch_size = user_config_obj.serving_backend.triton.max_batch_size
-    if user_config_obj.serving_backend.triton.image_shape != [-1, -1]:
-      default_config.serving_backend.triton.image_shape = user_config_obj.serving_backend.triton.image_shape
->>>>>>> 13e0a4c7
 
   return default_config