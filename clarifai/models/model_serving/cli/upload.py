# Copyright 2023 Clarifai, Inc.
# Licensed under the Apache License, Version 2.0 (the "License");
# you may not use this file except in compliance with the License.
# You may obtain a copy of the License at
#
#    http://www.apache.org/licenses/LICENSE-2.0
#
# Unless required by applicable law or agreed to in writing, software
# distributed under the License is distributed on an "AS IS" BASIS,
# WITHOUT WARRANTIES OR CONDITIONS OF ANY KIND, either express or implied.
# See the License for the specific language governing permissions and
# limitations under the License.
"""Commandline interface for model upload utils."""
import argparse
import os
import subprocess
from typing import Union

from clarifai.client.auth.helper import ClarifaiAuthHelper
from clarifai.models.api import Models
from clarifai.models.model_serving.model_config import (MODEL_TYPES, get_model_config,
                                                        load_user_config)
from clarifai.models.model_serving.model_config.inference_parameter import InferParamManager

from ..utils import login
from .base import BaseClarifaiCli


class UploadCli(BaseClarifaiCli):

  @staticmethod
  def register(parser: argparse._SubParsersAction):
    creator_parser = parser.add_parser("upload", help="Upload component to Clarifai platform")
    sub_creator_parser = creator_parser.add_subparsers()

    UploadModelSubCli.register(sub_creator_parser)

    creator_parser.set_defaults(func=UploadCli)


class UploadModelSubCli(BaseClarifaiCli):

  @staticmethod
  def register(parser: argparse._SubParsersAction):
    upload_parser = parser.add_parser("model", help="Upload Clarifai model")
    upload_parser.add_argument(
        "path",
        type=str,
        nargs='?',
        help=
        "Path to working dir to get clarifai_config.yaml or path to yaml. Default is current directory",
        default=None)
    upload_parser.add_argument(
        "--url", type=str, required=True, help="Direct download url of zip file")
    upload_parser.add_argument("--id", type=str, required=False, help="Model ID")
    upload_parser.add_argument(
        "--user-app",
        type=str,
        required=False,
        help="User ID and App ID separated by '/', e.g., <user_id>/<app_id>")
    upload_parser.add_argument(
        "--type",
        type=str,
        required=False,
        choices=MODEL_TYPES,
        default="",
        help="Clarifai model type")
    upload_parser.add_argument(
        "--desc", type=str, required=False, default="", help="Short desccription of model")
    upload_parser.add_argument(
        "--update-version",
        action="store_true",
        required=False,
        help="Update exist model with new version")
    upload_parser.add_argument(
        "--infer-param",
        required=False,
        default="",
        help="Path to json file contains inference parameters")

    upload_parser.add_argument(
        "--test-path",
        required=False,
        default=os.path.join(os.getcwd(), "test.py"),
        help=
        "Path to python test file executed before uploading, the file must be in working repository. Default is current_dir/test.py"
    )
    upload_parser.add_argument(
        "--no-test",
        action="store_true",
        help="Trigger this flag to skip testing before uploading")

    upload_parser.set_defaults(func=UploadModelSubCli)

  def __init__(self, args: argparse.Namespace) -> None:
    self.test_path = args.test_path
    self.no_test = args.no_test
    if not self.no_test:
      assert os.path.exists(self.test_path), FileNotFoundError(f"Not found {self.test_path}")

    self.config = None
    config_yaml_path = args.path or ""
    if config_yaml_path:
      if config_yaml_path == ".":
        config_yaml_path = os.path.join(config_yaml_path, "clarifai_config.yaml")
        assert os.path.exists(config_yaml_path), FileNotFoundError(
            f"`{config_yaml_path}` does not exist")
      self.config = load_user_config(cfg_path=config_yaml_path)

    self.user_id, self.app_id = "", ""
    user_app = args.user_app
    self.url: str = args.url
    self.update_version = args.update_version
    assert self.url.startswith("http") or self.url.startswith(
        "s3"), f"Invalid url supported http or s3 url. Got {self.url}"

    if self.config:
      clarifai_cfg = self.config.clarifai_model
      self.url: str = args.url
      self.id = args.id or clarifai_cfg.clarifai_model_id
      self.type = clarifai_cfg.type
      self.desc = args.desc or clarifai_cfg.description
      self.infer_param = clarifai_cfg.inference_parameters
      user_app = user_app or clarifai_cfg.clarifai_user_app_id

    else:
      self.id = args.id
      self.type = args.type
      self.desc = args.desc
      self.infer_param = args.infer_param
      assert self.id, "Please provide `id` for Clarifai model id"
      assert self.type, f"Please provide `type` for model type, supported model types {MODEL_TYPES}"

    if user_app:
      user_app = user_app.split('/')
      assert len(
          user_app
      ) == 2, f"id must be combination of user_id and app_id separated by `/`, e.g. <user_id>/<app_id>. Got {args.id}"
      self.user_id, self.app_id = user_app

    if self.user_id:
      os.environ["CLARIFAI_USER_ID"] = self.user_id
    if self.app_id:
      os.environ["CLARIFAI_APP_ID"] = self.app_id

    _user_id = os.environ.get("CLARIFAI_USER_ID", None)
    _app_id = os.environ.get("CLARIFAI_APP_ID", None)
    assert _user_id or _app_id, f"Missing user-id or app-id, got user-id {_user_id} and app-id {_app_id}"
    login()

  def _parse_config(self):
    # do something with self.config_path
    raise NotImplementedError()

  def run(self):

    # Run test before uploading
    if not self.no_test:
      result = subprocess.run(f"pytest -s --log-level=INFO {self.test_path}")
      assert result.returncode == 0, "Test has failed. Please make sure no error exists in your code."

    deploy(
        model_url=self.url,
        model_id=self.id,
        desc=self.desc,
        model_type=self.type,
        update_version=self.update_version,
        inference_parameters=self.infer_param)


def deploy(model_url,
           model_id: str = None,
           model_type: str = None,
           desc: str = "",
           update_version: bool = False,
           inference_parameters: Union[dict, str] = None):
  # init Auth from env vars
  auth = ClarifaiAuthHelper.from_env()
  # init api
  model_api = Models(auth)
<<<<<<< HEAD
=======

>>>>>>> b70a6b56
  # key map
  assert model_type in MODEL_TYPES, f"model_type should be one of {MODEL_TYPES}"
  clarifai_key_map = get_model_config(model_type=model_type).clarifai_model.field_maps
  # inference parameters
  if isinstance(inference_parameters, str) and os.path.isfile(inference_parameters):
    inference_parameters = InferParamManager(json_path=inference_parameters).get_list_params()
  # if updating new version of existing model
  if update_version:
    resp = model_api.post_model_version(
        model_id=model_id,
        model_zip_url=model_url,
        input=clarifai_key_map.input_fields_map,
        outputs=clarifai_key_map.output_fields_map,
        param_specs=inference_parameters)
  # creating new model
  else:
    # post model
    resp = model_api.upload_model(
        model_id=model_id,
        model_zip_url=model_url,
        model_type=model_type,
        input=clarifai_key_map.input_fields_map,
        outputs=clarifai_key_map.output_fields_map,
        description=desc,
        param_specs=inference_parameters)
  # response
  if resp["status"]["code"] != "SUCCESS":
    raise Exception("Post models failed, details: {}, {}".format(resp["status"]["description"],
                                                                 resp["status"]["details"]))
  else:
    print("Success!")
    print(f'Model version: {resp["model"]["model_version"]["id"]}')<|MERGE_RESOLUTION|>--- conflicted
+++ resolved
@@ -178,10 +178,6 @@
   auth = ClarifaiAuthHelper.from_env()
   # init api
   model_api = Models(auth)
-<<<<<<< HEAD
-=======
-
->>>>>>> b70a6b56
   # key map
   assert model_type in MODEL_TYPES, f"model_type should be one of {MODEL_TYPES}"
   clarifai_key_map = get_model_config(model_type=model_type).clarifai_model.field_maps
