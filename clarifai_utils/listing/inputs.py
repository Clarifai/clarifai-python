from clarifai_grpc.grpc.api import resources_pb2, service_pb2
from clarifai_grpc.grpc.api.service_pb2_grpc import V2Stub
from clarifai_grpc.grpc.api.status import status_code_pb2


<<<<<<< HEAD
def inputs_generator(stub: V2Stub, metadata: tuple, user_id: str, app_id: str,
                     page_size: int = 64):
=======
def inputs_generator(
    stub: V2Stub,
    metadata: tuple,
    user_id: str,
    app_id: str,
    page_size: int = 16,
    only_successful_inputs: bool = True,
):
>>>>>>> 2a499544
  """
    Lists all the inputs in the given userAppID user_id, app_id app. This uses the more efficient
    streaming input listing technique.

    Args:
      stub: grpc client stub.
      metadata: the auth metadata for the grpc stub.
      user_id: the user to list from.
      app_id: the app in the user_id account to list from.
      page_size: the pagination size to use while iterating.
      only_successful_inputs: only accept inputs with non-failure statuses.
    """
  userDataObject = resources_pb2.UserAppIDSet(user_id=user_id, app_id=app_id)

  input_success_status = {
      status_code_pb2.INPUT_DOWNLOAD_SUCCESS,
      status_code_pb2.INPUT_DOWNLOAD_PENDING,
      status_code_pb2.INPUT_DOWNLOAD_IN_PROGRESS,
  }

  response_success_status = {status_code_pb2.SUCCESS, status_code_pb2.MIXED_STATUS}

  last_id = ""

  while True:
    response = stub.StreamInputs(
        service_pb2.StreamInputsRequest(
            user_app_id=userDataObject, per_page=page_size, last_id=last_id),
        metadata=metadata,
    )
    if response.status.code not in response_success_status:
      raise Exception("Stream inputs failed with response %r" % response)
    if len(response.inputs) == 0:
      break
    else:
      for inp in response.inputs:
        last_id = inp.id
        if only_successful_inputs:
          if inp.status.code in input_success_status:
            yield inp
        else:
          yield inp<|MERGE_RESOLUTION|>--- conflicted
+++ resolved
@@ -3,19 +3,14 @@
 from clarifai_grpc.grpc.api.status import status_code_pb2
 
 
-<<<<<<< HEAD
-def inputs_generator(stub: V2Stub, metadata: tuple, user_id: str, app_id: str,
-                     page_size: int = 64):
-=======
 def inputs_generator(
     stub: V2Stub,
     metadata: tuple,
     user_id: str,
     app_id: str,
-    page_size: int = 16,
+    page_size: int = 64,
     only_successful_inputs: bool = True,
 ):
->>>>>>> 2a499544
   """
     Lists all the inputs in the given userAppID user_id, app_id app. This uses the more efficient
     streaming input listing technique.
